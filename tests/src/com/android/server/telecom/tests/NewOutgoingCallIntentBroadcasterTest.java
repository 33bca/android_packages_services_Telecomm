--- conflicted
+++ resolved
@@ -45,10 +45,7 @@
 import android.os.Handler;
 import android.os.UserHandle;
 import android.telecom.GatewayInfo;
-<<<<<<< HEAD
-=======
 import android.telecom.PhoneAccount;
->>>>>>> 8cf4eaea
 import android.telecom.PhoneAccountHandle;
 import android.telecom.TelecomManager;
 import android.telecom.VideoProfile;
@@ -88,10 +85,7 @@
     @Mock private Call mCall;
     @Mock private SystemStateHelper mSystemStateHelper;
     @Mock private UserHandle mUserHandle;
-<<<<<<< HEAD
-=======
     @Mock private PhoneAccount mPhoneAccount;
->>>>>>> 8cf4eaea
     @Mock private PhoneAccountRegistrar mPhoneAccountRegistrar;
     @Mock private RoleManagerAdapter mRoleManagerAdapter;
 
@@ -111,9 +105,6 @@
         when(mCallsManager.getRoleManagerAdapter()).thenReturn(mRoleManagerAdapter);
         when(mPhoneAccountRegistrar.getSubscriptionIdForPhoneAccount(
                 any(PhoneAccountHandle.class))).thenReturn(-1);
-<<<<<<< HEAD
-        when(mSystemStateHelper.isCarMode()).thenReturn(false);
-=======
         when(mPhoneAccountRegistrar.getPhoneAccountUnchecked(
             any(PhoneAccountHandle.class))).thenReturn(mPhoneAccount);
         when(mPhoneAccount.isSelfManaged()).thenReturn(true);
@@ -132,7 +123,6 @@
                 selfManagedCallIntent, true);
         assertEquals(false, callDisposition.requestRedirection);
         assertEquals(DisconnectCause.NOT_DISCONNECTED, callDisposition.disconnectCause);
->>>>>>> 8cf4eaea
     }
 
     @SmallTest
@@ -152,16 +142,10 @@
         Intent intent = new Intent(Intent.ACTION_CALL, Uri.parse(voicemailNumber));
         intent.putExtra(TelecomManager.EXTRA_START_CALL_WITH_SPEAKERPHONE, true);
 
-<<<<<<< HEAD
-        int result = processIntent(intent, true).disconnectCause;
-
-        assertEquals(DisconnectCause.NOT_DISCONNECTED, result);
-=======
         NewOutgoingCallIntentBroadcaster.CallDisposition callDisposition = processIntent(
                 intent, true);
         assertEquals(false, callDisposition.requestRedirection);
         assertEquals(DisconnectCause.NOT_DISCONNECTED, callDisposition.disconnectCause);
->>>>>>> 8cf4eaea
         verify(mCallsManager).placeOutgoingCall(eq(mCall), eq(Uri.parse(voicemailNumber)),
                 nullable(GatewayInfo.class), eq(true), eq(VideoProfile.STATE_AUDIO_ONLY));
     }
@@ -312,10 +296,6 @@
                 any(Context.class), eq(handle.getSchemeSpecificPart()));
         intent.putExtra(TelecomManager.EXTRA_START_CALL_WITH_SPEAKERPHONE, isSpeakerphoneOn);
         intent.putExtra(TelecomManager.EXTRA_START_CALL_WITH_VIDEO_STATE, videoState);
-<<<<<<< HEAD
-        int result = processIntent(intent, true).disconnectCause;
-=======
->>>>>>> 8cf4eaea
 
         NewOutgoingCallIntentBroadcaster.CallDisposition callDisposition = processIntent(
             intent, true);
@@ -448,14 +428,10 @@
         intent.putExtra(TelecomManager.EXTRA_START_CALL_WITH_SPEAKERPHONE, isSpeakerphoneOn);
         intent.putExtra(TelecomManager.EXTRA_START_CALL_WITH_VIDEO_STATE, videoState);
 
-<<<<<<< HEAD
-        int result = processIntent(intent, true).disconnectCause;
-=======
         NewOutgoingCallIntentBroadcaster.CallDisposition callDisposition = processIntent(
             intent, true);
         assertEquals(true, callDisposition.requestRedirection);
         assertEquals(DisconnectCause.NOT_DISCONNECTED, callDisposition.disconnectCause);
->>>>>>> 8cf4eaea
 
         Bundle expectedExtras = createNumberExtras(handle.getSchemeSpecificPart());
         if (expectedAdditionalExtras != null) {
