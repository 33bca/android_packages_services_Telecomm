/*
 * Copyright (C) 2015 The Android Open Source Project
 *
 * Licensed under the Apache License, Version 2.0 (the "License");
 * you may not use this file except in compliance with the License.
 * You may obtain a copy of the License at
 *
 *      http://www.apache.org/licenses/LICENSE-2.0
 *
 * Unless required by applicable law or agreed to in writing, software
 * distributed under the License is distributed on an "AS IS" BASIS,
 * WITHOUT WARRANTIES OR CONDITIONS OF ANY KIND, either express or implied.
 * See the License for the specific language governing permissions and
 * limitations under the License.
 */

package com.android.server.telecom.tests;

import com.google.common.collect.ArrayListMultimap;
import com.google.common.collect.Multimap;

import com.android.internal.telecom.IConnectionService;
import com.android.internal.telecom.IInCallService;

import org.mockito.MockitoAnnotations;
import org.mockito.invocation.InvocationOnMock;
import org.mockito.stubbing.Answer;

import android.Manifest;
import android.app.AppOpsManager;
import android.app.NotificationManager;
import android.app.StatusBarManager;
import android.app.role.RoleManager;
import android.content.BroadcastReceiver;
import android.content.ComponentName;
import android.content.ContentResolver;
import android.content.Context;
import android.content.IContentProvider;
import android.content.Intent;
import android.content.IntentFilter;
import android.content.ServiceConnection;
import android.content.pm.ApplicationInfo;
import android.content.pm.PackageManager;
import android.content.pm.ResolveInfo;
import android.content.pm.ServiceInfo;
import android.content.res.Configuration;
import android.content.res.Resources;
import android.location.Country;
import android.location.CountryDetector;
import android.media.AudioManager;
import android.os.Bundle;
import android.os.Handler;
import android.os.IInterface;
import android.os.PersistableBundle;
import android.os.UserHandle;
import android.os.UserManager;
import android.telecom.CallAudioState;
import android.telecom.ConnectionService;
import android.telecom.Log;
import android.telecom.InCallService;
import android.telecom.PhoneAccount;
import android.telecom.TelecomManager;
import android.telephony.CarrierConfigManager;
import android.telephony.SubscriptionManager;
import android.telephony.TelephonyManager;
import android.test.mock.MockContext;

import java.io.File;
import java.io.IOException;
import java.util.ArrayList;
import java.util.Arrays;
import java.util.HashMap;
import java.util.List;
import java.util.Locale;
import java.util.Map;
import java.util.concurrent.Executor;

import static org.mockito.ArgumentMatchers.matches;
import static org.mockito.Matchers.anyString;
import static org.mockito.Mockito.any;
import static org.mockito.Mockito.anyInt;
import static org.mockito.Mockito.doAnswer;
import static org.mockito.Mockito.doReturn;
import static org.mockito.Mockito.eq;
import static org.mockito.Mockito.mock;
import static org.mockito.Mockito.spy;
import static org.mockito.Mockito.when;

/**
 * Controls a test {@link Context} as would be provided by the Android framework to an
 * {@code Activity}, {@code Service} or other system-instantiated component.
 *
 * The {@link Context} created by this object is "hollow" but its {@code applicationContext}
 * property points to an application context implementing all the nontrivial functionality.
 */
public class ComponentContextFixture implements TestFixture<Context> {

    public class FakeApplicationContext extends MockContext {
        @Override
        public PackageManager getPackageManager() {
            return mPackageManager;
        }

        @Override
        public Executor getMainExecutor() {
            // TODO: This doesn't actually execute anything as we don't need to do so for now, but
            //  future users might need it.
            return mMainExecutor;
        }

        @Override
        public String getPackageName() {
            return "com.android.server.telecom.tests";
        }

        @Override
        public String getPackageResourcePath() {
            return "/tmp/i/dont/know";
        }

        @Override
        public Context getApplicationContext() {
            return mApplicationContextSpy;
        }

        @Override
        public File getFilesDir() {
            try {
                return File.createTempFile("temp", "temp").getParentFile();
            } catch (IOException e) {
                throw new RuntimeException(e);
            }
        }

        @Override
        public boolean bindServiceAsUser(
                Intent serviceIntent,
                ServiceConnection connection,
                int flags,
                UserHandle userHandle) {
            // TODO: Implement "as user" functionality
            return bindService(serviceIntent, connection, flags);
        }

        @Override
        public boolean bindService(
                Intent serviceIntent,
                ServiceConnection connection,
                int flags) {
            if (mServiceByServiceConnection.containsKey(connection)) {
                throw new RuntimeException("ServiceConnection already bound: " + connection);
            }
            IInterface service = mServiceByComponentName.get(serviceIntent.getComponent());
            if (service == null) {
                throw new RuntimeException("ServiceConnection not found: "
                        + serviceIntent.getComponent());
            }
            mServiceByServiceConnection.put(connection, service);
            connection.onServiceConnected(serviceIntent.getComponent(), service.asBinder());
            return true;
        }

        @Override
        public void unbindService(
                ServiceConnection connection) {
            IInterface service = mServiceByServiceConnection.remove(connection);
            if (service == null) {
                throw new RuntimeException("ServiceConnection not found: " + connection);
            }
            connection.onServiceDisconnected(mComponentNameByService.get(service));
        }

        @Override
        public Object getSystemService(String name) {
            switch (name) {
                case Context.AUDIO_SERVICE:
                    return mAudioManager;
                case Context.TELEPHONY_SERVICE:
                    return mTelephonyManager;
                case Context.APP_OPS_SERVICE:
                    return mAppOpsManager;
                case Context.NOTIFICATION_SERVICE:
                    return mNotificationManager;
                case Context.STATUS_BAR_SERVICE:
                    return mStatusBarManager;
                case Context.USER_SERVICE:
                    return mUserManager;
                case Context.TELEPHONY_SUBSCRIPTION_SERVICE:
                    return mSubscriptionManager;
                case Context.TELECOM_SERVICE:
                    return mTelecomManager;
                case Context.CARRIER_CONFIG_SERVICE:
                    return mCarrierConfigManager;
                case Context.COUNTRY_DETECTOR:
                    return mCountryDetector;
                case Context.ROLE_SERVICE:
                    return mRoleManager;
                default:
                    return null;
            }
        }

        @Override
        public String getSystemServiceName(Class<?> svcClass) {
            if (svcClass == UserManager.class) {
                return Context.USER_SERVICE;
            } else if (svcClass == RoleManager.class) {
                return Context.ROLE_SERVICE;
            } else if (svcClass == AudioManager.class) {
                return Context.AUDIO_SERVICE;
            } else if (svcClass == TelephonyManager.class) {
                return Context.TELEPHONY_SERVICE;
<<<<<<< HEAD
=======
            } else if (svcClass == CarrierConfigManager.class) {
                return Context.CARRIER_CONFIG_SERVICE;
>>>>>>> 8cf4eaea
            }
            throw new UnsupportedOperationException();
        }

        @Override
        public int getUserId() {
            return 0;
        }

        @Override
        public Resources getResources() {
            return mResources;
        }

        @Override
        public String getOpPackageName() {
            return "com.android.server.telecom.tests";
        }

        @Override
        public ApplicationInfo getApplicationInfo() {
            return mTestApplicationInfo;
        }

        @Override
        public ContentResolver getContentResolver() {
            return new ContentResolver(mApplicationContextSpy) {
                @Override
                protected IContentProvider acquireProvider(Context c, String name) {
                    Log.i(this, "acquireProvider %s", name);
                    return getOrCreateProvider(name);
                }

                @Override
                public boolean releaseProvider(IContentProvider icp) {
                    return true;
                }

                @Override
                protected IContentProvider acquireUnstableProvider(Context c, String name) {
                    Log.i(this, "acquireUnstableProvider %s", name);
                    return getOrCreateProvider(name);
                }

                private IContentProvider getOrCreateProvider(String name) {
                    if (!mIContentProviderByUri.containsKey(name)) {
                        mIContentProviderByUri.put(name, mock(IContentProvider.class));
                    }
                    return mIContentProviderByUri.get(name);
                }

                @Override
                public boolean releaseUnstableProvider(IContentProvider icp) {
                    return false;
                }

                @Override
                public void unstableProviderDied(IContentProvider icp) {
                }
            };
        }

        @Override
        public Intent registerReceiver(BroadcastReceiver receiver, IntentFilter filter) {
            // TODO -- this is called by WiredHeadsetManager!!!
            return null;
        }

        @Override
        public Intent registerReceiver(BroadcastReceiver receiver, IntentFilter filter,
                String broadcastPermission, Handler scheduler) {
            return null;
        }

        @Override
        public Intent registerReceiverAsUser(BroadcastReceiver receiver, UserHandle handle,
                IntentFilter filter, String broadcastPermission, Handler scheduler) {
            return null;
        }

        @Override
        public void sendBroadcast(Intent intent) {
            // TODO -- need to ensure this is captured
        }

        @Override
        public void sendBroadcast(Intent intent, String receiverPermission) {
            // TODO -- need to ensure this is captured
        }

        @Override
        public void sendBroadcastAsUser(Intent intent, UserHandle userHandle) {
            // TODO -- need to ensure this is captured
        }

        @Override
        public void sendOrderedBroadcastAsUser(Intent intent, UserHandle user,
                String receiverPermission, BroadcastReceiver resultReceiver, Handler scheduler,
                int initialCode, String initialData, Bundle initialExtras) {
            // TODO -- need to ensure this is captured
        }

        @Override
        public void sendOrderedBroadcastAsUser(Intent intent, UserHandle user,
                String receiverPermission, int appOp, BroadcastReceiver resultReceiver,
                Handler scheduler, int initialCode, String initialData, Bundle initialExtras) {
        }

        @Override
        public void sendOrderedBroadcastAsUser(Intent intent, UserHandle user,
                String receiverPermission, int appOp, Bundle options,
                BroadcastReceiver resultReceiver, Handler scheduler, int initialCode,
                String initialData, Bundle initialExtras) {
        }

        @Override
        public Context createPackageContextAsUser(String packageName, int flags, UserHandle user)
                throws PackageManager.NameNotFoundException {
            return this;
        }

        @Override
        public int checkCallingOrSelfPermission(String permission) {
            return PackageManager.PERMISSION_GRANTED;
        }

        @Override
        public void enforceCallingOrSelfPermission(String permission, String message) {
            // Don't bother enforcing anything in mock.
        }

        @Override
        public void enforcePermission(
                String permission, int pid, int uid, String message) {
            // By default, don't enforce anything in mock.
        }

        @Override
        public void startActivityAsUser(Intent intent, UserHandle userHandle) {
            // For capturing
        }
    }

    public class FakeAudioManager extends AudioManager {

        private boolean mMute = false;
        private boolean mSpeakerphoneOn = false;
        private int mAudioStreamValue = 1;
        private int mMode = AudioManager.MODE_NORMAL;
        private int mRingerMode = AudioManager.RINGER_MODE_NORMAL;

        public FakeAudioManager(Context context) {
            super(context);
        }

        @Override
        public void setMicrophoneMute(boolean value) {
            mMute = value;
        }

        @Override
        public boolean isMicrophoneMute() {
            return mMute;
        }

        @Override
        public void setSpeakerphoneOn(boolean value) {
            mSpeakerphoneOn = value;
        }

        @Override
        public boolean isSpeakerphoneOn() {
            return mSpeakerphoneOn;
        }

        @Override
        public void setMode(int mode) {
            mMode = mode;
        }

        @Override
        public int getMode() {
            return mMode;
        }

        @Override
        public void setRingerModeInternal(int ringerMode) {
            mRingerMode = ringerMode;
        }

        @Override
        public int getRingerModeInternal() {
            return mRingerMode;
        }

        @Override
        public void setStreamVolume(int streamTypeUnused, int index, int flagsUnused){
            mAudioStreamValue = index;
        }

        @Override
        public int getStreamVolume(int streamValueUnused) {
            return mAudioStreamValue;
        }
    }

    private final Multimap<String, ComponentName> mComponentNamesByAction =
            ArrayListMultimap.create();
    private final Map<ComponentName, IInterface> mServiceByComponentName = new HashMap<>();
    private final Map<ComponentName, ServiceInfo> mServiceInfoByComponentName = new HashMap<>();
    private final Map<IInterface, ComponentName> mComponentNameByService = new HashMap<>();
    private final Map<ServiceConnection, IInterface> mServiceByServiceConnection = new HashMap<>();

    private final Context mContext = new MockContext() {
        @Override
        public Context getApplicationContext() {
            return mApplicationContextSpy;
        }

        @Override
        public Resources getResources() {
            return mResources;
        }
    };

    // The application context is the most important object this class provides to the system
    // under test.
    private final Context mApplicationContext = new FakeApplicationContext();

    // We then create a spy on the application context allowing standard Mockito-style
    // when(...) logic to be used to add specific little responses where needed.

    private final Resources mResources = mock(Resources.class);
    private final Context mApplicationContextSpy = spy(mApplicationContext);
    private final PackageManager mPackageManager = mock(PackageManager.class);
    private final Executor mMainExecutor = mock(Executor.class);
    private final AudioManager mAudioManager = spy(new FakeAudioManager(mContext));
    private final TelephonyManager mTelephonyManager = mock(TelephonyManager.class);
    private final AppOpsManager mAppOpsManager = mock(AppOpsManager.class);
    private final NotificationManager mNotificationManager = mock(NotificationManager.class);
    private final UserManager mUserManager = mock(UserManager.class);
    private final StatusBarManager mStatusBarManager = mock(StatusBarManager.class);
    private final SubscriptionManager mSubscriptionManager = mock(SubscriptionManager.class);
    private final CarrierConfigManager mCarrierConfigManager = mock(CarrierConfigManager.class);
    private final CountryDetector mCountryDetector = mock(CountryDetector.class);
    private final Map<String, IContentProvider> mIContentProviderByUri = new HashMap<>();
    private final Configuration mResourceConfiguration = new Configuration();
    private final ApplicationInfo mTestApplicationInfo = new ApplicationInfo();
    private final RoleManager mRoleManager = mock(RoleManager.class);

    private TelecomManager mTelecomManager = mock(TelecomManager.class);

    public ComponentContextFixture() {
        MockitoAnnotations.initMocks(this);
        when(mResources.getConfiguration()).thenReturn(mResourceConfiguration);
        when(mResources.getString(anyInt())).thenReturn("");
        when(mResources.getStringArray(anyInt())).thenReturn(new String[0]);
        mResourceConfiguration.setLocale(Locale.TAIWAN);

        // TODO: Move into actual tests
        doReturn(false).when(mAudioManager).isWiredHeadsetOn();

        doAnswer(new Answer<List<ResolveInfo>>() {
            @Override
            public List<ResolveInfo> answer(InvocationOnMock invocation) throws Throwable {
                return doQueryIntentServices(
                        (Intent) invocation.getArguments()[0],
                        (Integer) invocation.getArguments()[1]);
            }
        }).when(mPackageManager).queryIntentServices((Intent) any(), anyInt());

        doAnswer(new Answer<List<ResolveInfo>>() {
            @Override
            public List<ResolveInfo> answer(InvocationOnMock invocation) throws Throwable {
                return doQueryIntentServices(
                        (Intent) invocation.getArguments()[0],
                        (Integer) invocation.getArguments()[1]);
            }
        }).when(mPackageManager).queryIntentServicesAsUser((Intent) any(), anyInt(), anyInt());

        // By default, tests use non-ui apps instead of 3rd party companion apps.
        when(mPackageManager.checkPermission(
                matches(Manifest.permission.CALL_COMPANION_APP), anyString()))
                .thenReturn(PackageManager.PERMISSION_DENIED);

        // Used in CreateConnectionProcessor to rank emergency numbers by viability.
        // For the test, make them all equal to INVALID so that the preferred PhoneAccount will be
        // chosen.
        when(mTelephonyManager.getSubIdForPhoneAccount((PhoneAccount) any())).thenReturn(
                SubscriptionManager.INVALID_SUBSCRIPTION_ID);

        when(mTelephonyManager.getNetworkOperatorName()).thenReturn("label1");
        when(mTelephonyManager.getMultiSimConfiguration()).thenReturn(
                TelephonyManager.MultiSimVariants.UNKNOWN);
        when(mResources.getBoolean(eq(R.bool.grant_location_permission_enabled))).thenReturn(false);
        doAnswer(new Answer<Void>(){
            @Override
            public Void answer(InvocationOnMock invocation) throws Throwable {
                return null;
            }
        }).when(mAppOpsManager).checkPackage(anyInt(), anyString());

        when(mNotificationManager.matchesCallFilter(any(Bundle.class))).thenReturn(true);

        when(mCarrierConfigManager.getConfig()).thenReturn(new PersistableBundle());
        when(mCarrierConfigManager.getConfigForSubId(anyInt())).thenReturn(new PersistableBundle());

        when(mUserManager.getSerialNumberForUser(any(UserHandle.class))).thenReturn(-1L);

        doReturn(null).when(mApplicationContextSpy).registerReceiver(any(BroadcastReceiver.class),
                any(IntentFilter.class));

        // Make sure we do not hide PII during testing.
        Log.setTag("TelecomTEST");
        Log.setIsExtendedLoggingEnabled(true);
        Log.VERBOSE = true;
    }

    @Override
    public Context getTestDouble() {
        return mContext;
    }

    public void addConnectionService(
            ComponentName componentName,
            IConnectionService service)
            throws Exception {
        addService(ConnectionService.SERVICE_INTERFACE, componentName, service);
        ServiceInfo serviceInfo = new ServiceInfo();
        serviceInfo.permission = android.Manifest.permission.BIND_CONNECTION_SERVICE;
        serviceInfo.packageName = componentName.getPackageName();
        serviceInfo.name = componentName.getClassName();
        mServiceInfoByComponentName.put(componentName, serviceInfo);
    }

    public void addInCallService(
            ComponentName componentName,
            IInCallService service)
            throws Exception {
        addService(InCallService.SERVICE_INTERFACE, componentName, service);
        ServiceInfo serviceInfo = new ServiceInfo();
        serviceInfo.permission = android.Manifest.permission.BIND_INCALL_SERVICE;
        serviceInfo.packageName = componentName.getPackageName();
        serviceInfo.name = componentName.getClassName();
        mServiceInfoByComponentName.put(componentName, serviceInfo);
    }

    public void putResource(int id, final String value) {
        when(mResources.getText(eq(id))).thenReturn(value);
        when(mResources.getString(eq(id))).thenReturn(value);
        when(mResources.getString(eq(id), any())).thenAnswer(new Answer<String>() {
            @Override
            public String answer(InvocationOnMock invocation) {
                Object[] args = invocation.getArguments();
                return String.format(value, Arrays.copyOfRange(args, 1, args.length));
            }
        });
    }

    public void putFloatResource(int id, final float value) {
        when(mResources.getFloat(eq(id))).thenReturn(value);
    }

    public void putBooleanResource(int id, boolean value) {
        when(mResources.getBoolean(eq(id))).thenReturn(value);
    }

    public void putStringArrayResource(int id, String[] value) {
        when(mResources.getStringArray(eq(id))).thenReturn(value);
    }

    public void setTelecomManager(TelecomManager telecomManager) {
        mTelecomManager = telecomManager;
    }

    public TelephonyManager getTelephonyManager() {
        return mTelephonyManager;
    }

    private void addService(String action, ComponentName name, IInterface service) {
        mComponentNamesByAction.put(action, name);
        mServiceByComponentName.put(name, service);
        mComponentNameByService.put(service, name);
    }

    private List<ResolveInfo> doQueryIntentServices(Intent intent, int flags) {
        List<ResolveInfo> result = new ArrayList<>();
        for (ComponentName componentName : mComponentNamesByAction.get(intent.getAction())) {
            ResolveInfo resolveInfo = new ResolveInfo();
            resolveInfo.serviceInfo = mServiceInfoByComponentName.get(componentName);
            resolveInfo.serviceInfo.metaData = new Bundle();
            resolveInfo.serviceInfo.metaData.putBoolean(
                    TelecomManager.METADATA_INCLUDE_EXTERNAL_CALLS, true);
            result.add(resolveInfo);
        }
        return result;
    }
}<|MERGE_RESOLUTION|>--- conflicted
+++ resolved
@@ -210,11 +210,8 @@
                 return Context.AUDIO_SERVICE;
             } else if (svcClass == TelephonyManager.class) {
                 return Context.TELEPHONY_SERVICE;
-<<<<<<< HEAD
-=======
             } else if (svcClass == CarrierConfigManager.class) {
                 return Context.CARRIER_CONFIG_SERVICE;
->>>>>>> 8cf4eaea
             }
             throw new UnsupportedOperationException();
         }
