/*
 * Copyright (C) 2015 The Android Open Source Project
 *
 * Licensed under the Apache License, Version 2.0 (the "License");
 * you may not use this file except in compliance with the License.
 * You may obtain a copy of the License at
 *
 *      http://www.apache.org/licenses/LICENSE-2.0
 *
 * Unless required by applicable law or agreed to in writing, software
 * distributed under the License is distributed on an "AS IS" BASIS,
 * WITHOUT WARRANTIES OR CONDITIONS OF ANY KIND, either express or implied.
 * See the License for the specific language governing permissions and
 * limitations under the License
 */

package com.android.server.telecom;


import android.app.ActivityManager;
import android.bluetooth.BluetoothDevice;
import android.content.BroadcastReceiver;
import android.content.Context;
import android.content.Intent;
import android.content.IntentFilter;
import android.content.pm.UserInfo;
import android.media.AudioDeviceInfo;
import android.media.AudioManager;
import android.media.IAudioService;
import android.os.Binder;
import android.os.Looper;
import android.os.Message;
import android.os.RemoteException;
import android.os.UserHandle;
import android.telecom.CallAudioState;
import android.telecom.Log;
import android.telecom.Logging.Session;
import android.util.SparseArray;

import com.android.internal.annotations.VisibleForTesting;
import com.android.internal.os.SomeArgs;
import com.android.internal.util.IState;
import com.android.internal.util.IndentingPrintWriter;
import com.android.internal.util.State;
import com.android.internal.util.StateMachine;
import com.android.server.telecom.bluetooth.BluetoothRouteManager;

import java.util.Collection;
import java.util.HashMap;
import java.util.Objects;

/**
 * This class describes the available routes of a call as a state machine.
 * Transitions are caused solely by the commands sent as messages. Possible values for msg.what
 * are defined as event constants in this file.
 *
 * The eight states are all instances of the abstract base class, {@link AudioState}. Each state
 * is a combination of one of the four audio routes (earpiece, wired headset, bluetooth, and
 * speakerphone) and audio focus status (active or quiescent).
 *
 * Messages are processed first by the processMessage method in the base class, AudioState.
 * Any messages not completely handled by AudioState are further processed by the same method in
 * the route-specific abstract classes: {@link EarpieceRoute}, {@link HeadsetRoute},
 * {@link BluetoothRoute}, and {@link SpeakerRoute}. Finally, messages that are not handled at
 * this level are then processed by the classes corresponding to the state instances themselves.
 *
 * There are several variables carrying additional state. These include:
 * mAvailableRoutes: A bitmask describing which audio routes are available
 * mWasOnSpeaker: A boolean indicating whether we should switch to speakerphone after disconnecting
 *     from a wired headset
 * mIsMuted: a boolean indicating whether the audio is muted
 */
public class CallAudioRouteStateMachine extends StateMachine {

    public static class Factory {
        public CallAudioRouteStateMachine create(
                Context context,
                CallsManager callsManager,
                BluetoothRouteManager bluetoothManager,
                WiredHeadsetManager wiredHeadsetManager,
                StatusBarNotifier statusBarNotifier,
                CallAudioManager.AudioServiceFactory audioServiceFactory,
                int earpieceControl) {
            return new CallAudioRouteStateMachine(context,
                    callsManager,
                    bluetoothManager,
                    wiredHeadsetManager,
                    statusBarNotifier,
                    audioServiceFactory,
                    earpieceControl);
        }
    }
    /** Values for CallAudioRouteStateMachine constructor's earPieceRouting arg. */
    public static final int EARPIECE_FORCE_DISABLED = 0;
    public static final int EARPIECE_FORCE_ENABLED  = 1;
    public static final int EARPIECE_AUTO_DETECT    = 2;

    /** Direct the audio stream through the device's earpiece. */
    public static final int ROUTE_EARPIECE      = CallAudioState.ROUTE_EARPIECE;

    /** Direct the audio stream through Bluetooth. */
    public static final int ROUTE_BLUETOOTH     = CallAudioState.ROUTE_BLUETOOTH;

    /** Direct the audio stream through a wired headset. */
    public static final int ROUTE_WIRED_HEADSET = CallAudioState.ROUTE_WIRED_HEADSET;

    /** Direct the audio stream through the device's speakerphone. */
    public static final int ROUTE_SPEAKER       = CallAudioState.ROUTE_SPEAKER;

    /** Valid values for msg.what */
    public static final int CONNECT_WIRED_HEADSET = 1;
    public static final int DISCONNECT_WIRED_HEADSET = 2;
    public static final int CONNECT_DOCK = 5;
    public static final int DISCONNECT_DOCK = 6;
    public static final int BLUETOOTH_DEVICE_LIST_CHANGED = 7;
    public static final int BT_ACTIVE_DEVICE_PRESENT = 8;
    public static final int BT_ACTIVE_DEVICE_GONE = 9;

    public static final int SWITCH_EARPIECE = 1001;
    public static final int SWITCH_BLUETOOTH = 1002;
    public static final int SWITCH_HEADSET = 1003;
    public static final int SWITCH_SPEAKER = 1004;
    // Wired headset, earpiece, or speakerphone, in that order of precedence.
    public static final int SWITCH_BASELINE_ROUTE = 1005;

    // Messages denoting that the speakerphone was turned on/off. Used to update state when we
    // weren't the ones who turned it on/off
    public static final int SPEAKER_ON = 1006;
    public static final int SPEAKER_OFF = 1007;

    public static final int USER_SWITCH_EARPIECE = 1101;
    public static final int USER_SWITCH_BLUETOOTH = 1102;
    public static final int USER_SWITCH_HEADSET = 1103;
    public static final int USER_SWITCH_SPEAKER = 1104;
    public static final int USER_SWITCH_BASELINE_ROUTE = 1105;

    public static final int UPDATE_SYSTEM_AUDIO_ROUTE = 1201;

    // These three messages indicate state changes that come from BluetoothRouteManager.
    // They may be triggered by the BT stack doing something on its own or they may be sent after
    // we request that the BT stack do something. Any logic for these messages should take into
    // account the possibility that the event indicated has already been processed (i.e. handling
    // should be idempotent).
    public static final int BT_AUDIO_DISCONNECTED = 1301;
    public static final int BT_AUDIO_CONNECTED = 1302;
    public static final int BT_AUDIO_PENDING = 1303;

    public static final int MUTE_ON = 3001;
    public static final int MUTE_OFF = 3002;
    public static final int TOGGLE_MUTE = 3003;
    public static final int MUTE_EXTERNALLY_CHANGED = 3004;

    public static final int SWITCH_FOCUS = 4001;

    // Used in testing to execute verifications. Not compatible with subsessions.
    public static final int RUN_RUNNABLE = 9001;

    /** Valid values for mAudioFocusType */
    public static final int NO_FOCUS = 1;
    public static final int ACTIVE_FOCUS = 2;
    public static final int RINGING_FOCUS = 3;

    /** Valid values for the first argument for SWITCH_BASELINE_ROUTE */
    public static final int NO_INCLUDE_BLUETOOTH_IN_BASELINE = 0;
    public static final int INCLUDE_BLUETOOTH_IN_BASELINE = 1;

    @VisibleForTesting
    public static final SparseArray<String> AUDIO_ROUTE_TO_LOG_EVENT = new SparseArray<String>() {{
        put(CallAudioState.ROUTE_BLUETOOTH, LogUtils.Events.AUDIO_ROUTE_BT);
        put(CallAudioState.ROUTE_EARPIECE, LogUtils.Events.AUDIO_ROUTE_EARPIECE);
        put(CallAudioState.ROUTE_SPEAKER, LogUtils.Events.AUDIO_ROUTE_SPEAKER);
        put(CallAudioState.ROUTE_WIRED_HEADSET, LogUtils.Events.AUDIO_ROUTE_HEADSET);
    }};

    private static final SparseArray<String> MESSAGE_CODE_TO_NAME = new SparseArray<String>() {{
        put(CONNECT_WIRED_HEADSET, "CONNECT_WIRED_HEADSET");
        put(DISCONNECT_WIRED_HEADSET, "DISCONNECT_WIRED_HEADSET");
        put(CONNECT_DOCK, "CONNECT_DOCK");
        put(DISCONNECT_DOCK, "DISCONNECT_DOCK");
        put(BLUETOOTH_DEVICE_LIST_CHANGED, "BLUETOOTH_DEVICE_LIST_CHANGED");
        put(BT_ACTIVE_DEVICE_PRESENT, "BT_ACTIVE_DEVICE_PRESENT");
        put(BT_ACTIVE_DEVICE_GONE, "BT_ACTIVE_DEVICE_GONE");

        put(SWITCH_EARPIECE, "SWITCH_EARPIECE");
        put(SWITCH_BLUETOOTH, "SWITCH_BLUETOOTH");
        put(SWITCH_HEADSET, "SWITCH_HEADSET");
        put(SWITCH_SPEAKER, "SWITCH_SPEAKER");
        put(SWITCH_BASELINE_ROUTE, "SWITCH_BASELINE_ROUTE");
        put(SPEAKER_ON, "SPEAKER_ON");
        put(SPEAKER_OFF, "SPEAKER_OFF");

        put(USER_SWITCH_EARPIECE, "USER_SWITCH_EARPIECE");
        put(USER_SWITCH_BLUETOOTH, "USER_SWITCH_BLUETOOTH");
        put(USER_SWITCH_HEADSET, "USER_SWITCH_HEADSET");
        put(USER_SWITCH_SPEAKER, "USER_SWITCH_SPEAKER");
        put(USER_SWITCH_BASELINE_ROUTE, "USER_SWITCH_BASELINE_ROUTE");

        put(UPDATE_SYSTEM_AUDIO_ROUTE, "UPDATE_SYSTEM_AUDIO_ROUTE");

        put(BT_AUDIO_DISCONNECTED, "BT_AUDIO_DISCONNECTED");
        put(BT_AUDIO_CONNECTED, "BT_AUDIO_CONNECTED");
        put(BT_AUDIO_PENDING, "BT_AUDIO_PENDING");

        put(MUTE_ON, "MUTE_ON");
        put(MUTE_OFF, "MUTE_OFF");
        put(TOGGLE_MUTE, "TOGGLE_MUTE");
        put(MUTE_EXTERNALLY_CHANGED, "MUTE_EXTERNALLY_CHANGED");

        put(SWITCH_FOCUS, "SWITCH_FOCUS");

        put(RUN_RUNNABLE, "RUN_RUNNABLE");
    }};

    private static final String ACTIVE_EARPIECE_ROUTE_NAME = "ActiveEarpieceRoute";
    private static final String ACTIVE_BLUETOOTH_ROUTE_NAME = "ActiveBluetoothRoute";
    private static final String ACTIVE_SPEAKER_ROUTE_NAME = "ActiveSpeakerRoute";
    private static final String ACTIVE_HEADSET_ROUTE_NAME = "ActiveHeadsetRoute";
    private static final String RINGING_BLUETOOTH_ROUTE_NAME = "RingingBluetoothRoute";
    private static final String QUIESCENT_EARPIECE_ROUTE_NAME = "QuiescentEarpieceRoute";
    private static final String QUIESCENT_BLUETOOTH_ROUTE_NAME = "QuiescentBluetoothRoute";
    private static final String QUIESCENT_SPEAKER_ROUTE_NAME = "QuiescentSpeakerRoute";
    private static final String QUIESCENT_HEADSET_ROUTE_NAME = "QuiescentHeadsetRoute";

    public static final String NAME = CallAudioRouteStateMachine.class.getName();

    @Override
    protected void onPreHandleMessage(Message msg) {
        if (msg.obj != null && msg.obj instanceof SomeArgs) {
            Session session = (Session) ((SomeArgs) msg.obj).arg1;
            String messageCodeName = MESSAGE_CODE_TO_NAME.get(msg.what, "unknown");
            Log.continueSession(session, "CARSM.pM_" + messageCodeName);
            Log.i(this, "Message received: %s=%d, arg1=%d", messageCodeName, msg.what, msg.arg1);
        }
    }

    @Override
    protected void onPostHandleMessage(Message msg) {
        Log.endSession();
        if (msg.obj != null && msg.obj instanceof SomeArgs) {
            ((SomeArgs) msg.obj).recycle();
        }
    }

    abstract class AudioState extends State {
        @Override
        public void enter() {
            super.enter();
            Log.addEvent(mCallsManager.getForegroundCall(), LogUtils.Events.AUDIO_ROUTE,
                    "Entering state " + getName());
            if (isActive()) {
                Log.addEvent(mCallsManager.getForegroundCall(),
                        AUDIO_ROUTE_TO_LOG_EVENT.get(getRouteCode(), LogUtils.Events.AUDIO_ROUTE));
            }
        }

        @Override
        public void exit() {
            Log.addEvent(mCallsManager.getForegroundCall(), LogUtils.Events.AUDIO_ROUTE,
                    "Leaving state " + getName());
            super.exit();
        }

        @Override
        public boolean processMessage(Message msg) {
            int addedRoutes = 0;
            int removedRoutes = 0;
            boolean isHandled = NOT_HANDLED;

            Log.i(this, "Processing message %s",
                    MESSAGE_CODE_TO_NAME.get(msg.what, Integer.toString(msg.what)));
            switch (msg.what) {
                case CONNECT_WIRED_HEADSET:
                    Log.addEvent(mCallsManager.getForegroundCall(), LogUtils.Events.AUDIO_ROUTE,
                            "Wired headset connected");
                    removedRoutes |= ROUTE_EARPIECE;
                    addedRoutes |= ROUTE_WIRED_HEADSET;
                    break;
                case DISCONNECT_WIRED_HEADSET:
                    Log.addEvent(mCallsManager.getForegroundCall(), LogUtils.Events.AUDIO_ROUTE,
                            "Wired headset disconnected");
                    removedRoutes |= ROUTE_WIRED_HEADSET;
                    if (mDoesDeviceSupportEarpieceRoute) {
                        addedRoutes |= ROUTE_EARPIECE;
                    }
                    break;
                case BT_ACTIVE_DEVICE_PRESENT:
                    Log.addEvent(mCallsManager.getForegroundCall(), LogUtils.Events.AUDIO_ROUTE,
                            "Bluetooth active device present");
                    break;
                case BT_ACTIVE_DEVICE_GONE:
                    Log.addEvent(mCallsManager.getForegroundCall(), LogUtils.Events.AUDIO_ROUTE,
                            "Bluetooth active device gone");
                    break;
                case BLUETOOTH_DEVICE_LIST_CHANGED:
                    Log.addEvent(mCallsManager.getForegroundCall(), LogUtils.Events.AUDIO_ROUTE,
                            "Bluetooth device list changed");
                    Collection<BluetoothDevice> connectedDevices =
                            mBluetoothRouteManager.getConnectedDevices();
                    if (connectedDevices.size() > 0) {
                        addedRoutes |= ROUTE_BLUETOOTH;
                    } else {
                        removedRoutes |= ROUTE_BLUETOOTH;
                    }
                    isHandled = HANDLED;
                    break;
                case SWITCH_BASELINE_ROUTE:
                    sendInternalMessage(calculateBaselineRouteMessage(false,
                            msg.arg1 == INCLUDE_BLUETOOTH_IN_BASELINE));
                    return HANDLED;
                case USER_SWITCH_BASELINE_ROUTE:
                    sendInternalMessage(calculateBaselineRouteMessage(true,
                            msg.arg1 == INCLUDE_BLUETOOTH_IN_BASELINE));
                    return HANDLED;
                case USER_SWITCH_BLUETOOTH:
                    // If the user tries to switch to BT, reset the explicitly-switched-away flag.
                    mHasUserExplicitlyLeftBluetooth = false;
                    return NOT_HANDLED;
                case SWITCH_FOCUS:
                    // Perform BT hearing aid active device caching/restoration
                    if (mAudioFocusType != NO_FOCUS && msg.arg1 == NO_FOCUS) {
                        mBluetoothRouteManager.restoreHearingAidDevice();
                    } else if (mAudioFocusType == NO_FOCUS && msg.arg1 != NO_FOCUS) {
                        mBluetoothRouteManager.cacheHearingAidDevice();
                    }
                    mAudioFocusType = msg.arg1;
                    return NOT_HANDLED;
                default:
                    return NOT_HANDLED;
            }

            if (addedRoutes != 0 || removedRoutes != 0
                    || msg.what == BLUETOOTH_DEVICE_LIST_CHANGED) {
                mAvailableRoutes = modifyRoutes(mAvailableRoutes, removedRoutes, addedRoutes, true);
                mDeviceSupportedRoutes = modifyRoutes(mDeviceSupportedRoutes, removedRoutes,
                        addedRoutes, false);
                updateSystemAudioState();
            }

            return isHandled;
        }

        // Behavior will depend on whether the state is an active one or a quiescent one.
        abstract public void updateSystemAudioState();
        abstract public boolean isActive();
        abstract public int getRouteCode();
    }

    class ActiveEarpieceRoute extends EarpieceRoute {
        @Override
        public String getName() {
            return ACTIVE_EARPIECE_ROUTE_NAME;
        }

        @Override
        public boolean isActive() {
            return true;
        }

        @Override
        public void enter() {
            super.enter();
            setSpeakerphoneOn(false);
            CallAudioState newState = new CallAudioState(mIsMuted, ROUTE_EARPIECE,
                    mAvailableRoutes, null,
                    mBluetoothRouteManager.getConnectedDevices());
            setSystemAudioState(newState, true);
            updateInternalCallAudioState();
        }

        @Override
        public void updateSystemAudioState() {
            updateInternalCallAudioState();
            setSystemAudioState(mCurrentCallAudioState);
        }

        @Override
        public boolean processMessage(Message msg) {
            if (super.processMessage(msg) == HANDLED) {
                return HANDLED;
            }
            switch (msg.what) {
                case SWITCH_EARPIECE:
                case USER_SWITCH_EARPIECE:
                case SPEAKER_OFF:
                    // Nothing to do here
                    return HANDLED;
                case BT_AUDIO_CONNECTED:
                    transitionTo(mActiveBluetoothRoute);
                    return HANDLED;
                case SWITCH_BLUETOOTH:
                case USER_SWITCH_BLUETOOTH:
                    if ((mAvailableRoutes & ROUTE_BLUETOOTH) != 0) {
                        if (mAudioFocusType == ACTIVE_FOCUS
                                || mBluetoothRouteManager.isInbandRingingEnabled()) {
                            String address = (msg.obj instanceof SomeArgs) ?
                                    (String) ((SomeArgs) msg.obj).arg2 : null;
                            // Omit transition to ActiveBluetoothRoute
                            setBluetoothOn(address);
                        } else {
                            transitionTo(mRingingBluetoothRoute);
                        }
                    } else {
                        Log.w(this, "Ignoring switch to bluetooth command. Not available.");
                    }
                    return HANDLED;
                case SWITCH_HEADSET:
                case USER_SWITCH_HEADSET:
                    if ((mAvailableRoutes & ROUTE_WIRED_HEADSET) != 0) {
                        transitionTo(mActiveHeadsetRoute);
                    } else {
                        Log.w(this, "Ignoring switch to headset command. Not available.");
                    }
                    return HANDLED;
                case SWITCH_SPEAKER:
                case USER_SWITCH_SPEAKER:
                    setSpeakerphoneOn(true);
                    // fall through
                case SPEAKER_ON:
                    transitionTo(mActiveSpeakerRoute);
                    return HANDLED;
                case SWITCH_FOCUS:
                    if (msg.arg1 == NO_FOCUS) {
                        reinitialize();
                        mCallAudioManager.notifyAudioOperationsComplete();
                    }
                    return HANDLED;
                default:
                    return NOT_HANDLED;
            }
        }
    }

    class QuiescentEarpieceRoute extends EarpieceRoute {
        @Override
        public String getName() {
            return QUIESCENT_EARPIECE_ROUTE_NAME;
        }

        @Override
        public boolean isActive() {
            return false;
        }

        @Override
        public void enter() {
            super.enter();
            mHasUserExplicitlyLeftBluetooth = false;
            updateInternalCallAudioState();
        }

        @Override
        public void updateSystemAudioState() {
            updateInternalCallAudioState();
        }

        @Override
        public boolean processMessage(Message msg) {
            if (super.processMessage(msg) == HANDLED) {
                return HANDLED;
            }
            switch (msg.what) {
                case SWITCH_EARPIECE:
                case USER_SWITCH_EARPIECE:
                case SPEAKER_ON:
                    // Ignore speakerphone state changes outside of calls.
                case SPEAKER_OFF:
                    // Nothing to do here
                    return HANDLED;
                case BT_AUDIO_CONNECTED:
                    Log.w(this, "BT Audio came on in quiescent earpiece route.");
                    transitionTo(mActiveBluetoothRoute);
                    return HANDLED;
                case SWITCH_BLUETOOTH:
                case USER_SWITCH_BLUETOOTH:
                    if ((mAvailableRoutes & ROUTE_BLUETOOTH) != 0) {
                        transitionTo(mQuiescentBluetoothRoute);
                    } else {
                        Log.w(this, "Ignoring switch to bluetooth command. Not available.");
                    }
                    return HANDLED;
                case SWITCH_HEADSET:
                case USER_SWITCH_HEADSET:
                    if ((mAvailableRoutes & ROUTE_WIRED_HEADSET) != 0) {
                        transitionTo(mQuiescentHeadsetRoute);
                    } else {
                        Log.w(this, "Ignoring switch to headset command. Not available.");
                    }
                    return HANDLED;
                case SWITCH_SPEAKER:
                case USER_SWITCH_SPEAKER:
                    transitionTo(mQuiescentSpeakerRoute);
                    return HANDLED;
                case SWITCH_FOCUS:
                    if (msg.arg1 == ACTIVE_FOCUS || msg.arg1 == RINGING_FOCUS) {
                        transitionTo(mActiveEarpieceRoute);
                    } else {
                        mCallAudioManager.notifyAudioOperationsComplete();
                    }
                    return HANDLED;
                default:
                    return NOT_HANDLED;
            }
        }
    }

    abstract class EarpieceRoute extends AudioState {
        @Override
        public int getRouteCode() {
            return CallAudioState.ROUTE_EARPIECE;
        }

        @Override
        public boolean processMessage(Message msg) {
            if (super.processMessage(msg) == HANDLED) {
                return HANDLED;
            }
            switch (msg.what) {
                case CONNECT_WIRED_HEADSET:
                    sendInternalMessage(SWITCH_HEADSET);
                    return HANDLED;
                case BT_ACTIVE_DEVICE_PRESENT:
                    if (!mHasUserExplicitlyLeftBluetooth) {
                        sendInternalMessage(SWITCH_BLUETOOTH);
                    } else {
                        Log.i(this, "Not switching to BT route from earpiece because user has " +
                                "explicitly disconnected.");
                    }
                    return HANDLED;
                case BT_ACTIVE_DEVICE_GONE:
                    // No change in audio route required
                    return HANDLED;
                case DISCONNECT_WIRED_HEADSET:
                    Log.e(this, new IllegalStateException(),
                            "Wired headset should not go from connected to not when on " +
                            "earpiece");
                    return HANDLED;
                case BT_AUDIO_DISCONNECTED:
                    // This may be sent as a confirmation by the BT stack after switch off BT.
                    return HANDLED;
                case CONNECT_DOCK:
                    setSpeakerphoneOn(true);
                    sendInternalMessage(SWITCH_SPEAKER);
                    return HANDLED;
                case DISCONNECT_DOCK:
                    // Nothing to do here
                    return HANDLED;
                default:
                    return NOT_HANDLED;
            }
        }
    }

    class ActiveHeadsetRoute extends HeadsetRoute {
        @Override
        public String getName() {
            return ACTIVE_HEADSET_ROUTE_NAME;
        }

        @Override
        public boolean isActive() {
            return true;
        }

        @Override
        public void enter() {
            super.enter();
            setSpeakerphoneOn(false);
            CallAudioState newState = new CallAudioState(mIsMuted, ROUTE_WIRED_HEADSET,
                    mAvailableRoutes, null, mBluetoothRouteManager.getConnectedDevices());
            setSystemAudioState(newState, true);
            updateInternalCallAudioState();
        }

        @Override
        public void updateSystemAudioState() {
            updateInternalCallAudioState();
            setSystemAudioState(mCurrentCallAudioState);
        }

        @Override
        public boolean processMessage(Message msg) {
            if (super.processMessage(msg) == HANDLED) {
                return HANDLED;
            }
            switch (msg.what) {
                case SWITCH_EARPIECE:
                case USER_SWITCH_EARPIECE:
                    if ((mAvailableRoutes & ROUTE_EARPIECE) != 0) {
                        transitionTo(mActiveEarpieceRoute);
                    } else {
                        Log.w(this, "Ignoring switch to earpiece command. Not available.");
                    }
                    return HANDLED;
                case BT_AUDIO_CONNECTED:
                    transitionTo(mActiveBluetoothRoute);
                    return HANDLED;
                case SWITCH_BLUETOOTH:
                case USER_SWITCH_BLUETOOTH:
                    if ((mAvailableRoutes & ROUTE_BLUETOOTH) != 0) {
                        if (mAudioFocusType == ACTIVE_FOCUS
                                || mBluetoothRouteManager.isInbandRingingEnabled()) {
                            String address = (msg.obj instanceof SomeArgs) ?
                                    (String) ((SomeArgs) msg.obj).arg2 : null;
                            // Omit transition to ActiveBluetoothRoute until actual connection.
                            setBluetoothOn(address);
                        } else {
                            transitionTo(mRingingBluetoothRoute);
                        }
                    } else {
                        Log.w(this, "Ignoring switch to bluetooth command. Not available.");
                    }
                    return HANDLED;
                case SWITCH_HEADSET:
                case USER_SWITCH_HEADSET:
                case SPEAKER_OFF:
                    // Nothing to do
                    return HANDLED;
                case SWITCH_SPEAKER:
                case USER_SWITCH_SPEAKER:
                    setSpeakerphoneOn(true);
                    // fall through
                case SPEAKER_ON:
                    transitionTo(mActiveSpeakerRoute);
                    return HANDLED;
                case SWITCH_FOCUS:
                    if (msg.arg1 == NO_FOCUS) {
                        reinitialize();
                        mCallAudioManager.notifyAudioOperationsComplete();
                    }
                    return HANDLED;
                default:
                    return NOT_HANDLED;
            }
        }
    }

    class QuiescentHeadsetRoute extends HeadsetRoute {
        @Override
        public String getName() {
            return QUIESCENT_HEADSET_ROUTE_NAME;
        }

        @Override
        public boolean isActive() {
            return false;
        }

        @Override
        public void enter() {
            super.enter();
            mHasUserExplicitlyLeftBluetooth = false;
            updateInternalCallAudioState();
        }

        @Override
        public void updateSystemAudioState() {
            updateInternalCallAudioState();
        }

        @Override
        public boolean processMessage(Message msg) {
            if (super.processMessage(msg) == HANDLED) {
                return HANDLED;
            }
            switch (msg.what) {
                case SWITCH_EARPIECE:
                case USER_SWITCH_EARPIECE:
                    if ((mAvailableRoutes & ROUTE_EARPIECE) != 0) {
                        transitionTo(mQuiescentEarpieceRoute);
                    } else {
                        Log.w(this, "Ignoring switch to earpiece command. Not available.");
                    }
                    return HANDLED;
                case BT_AUDIO_CONNECTED:
                    transitionTo(mActiveBluetoothRoute);
                    Log.w(this, "BT Audio came on in quiescent headset route.");
                    return HANDLED;
                case SWITCH_BLUETOOTH:
                case USER_SWITCH_BLUETOOTH:
                    if ((mAvailableRoutes & ROUTE_BLUETOOTH) != 0) {
                        transitionTo(mQuiescentBluetoothRoute);
                    } else {
                        Log.w(this, "Ignoring switch to bluetooth command. Not available.");
                    }
                    return HANDLED;
                case SWITCH_HEADSET:
                case USER_SWITCH_HEADSET:
                case SPEAKER_ON:
                    // Ignore speakerphone state changes outside of calls.
                case SPEAKER_OFF:
                    // Nothing to do
                    return HANDLED;
                case SWITCH_SPEAKER:
                case USER_SWITCH_SPEAKER:
                    transitionTo(mQuiescentSpeakerRoute);
                    return HANDLED;
                case SWITCH_FOCUS:
                    if (msg.arg1 == ACTIVE_FOCUS || msg.arg1 == RINGING_FOCUS) {
                        transitionTo(mActiveHeadsetRoute);
                    } else {
                        mCallAudioManager.notifyAudioOperationsComplete();
                    }
                    return HANDLED;
                default:
                    return NOT_HANDLED;
            }
        }
    }

    abstract class HeadsetRoute extends AudioState {
        @Override
        public int getRouteCode() {
            return CallAudioState.ROUTE_WIRED_HEADSET;
        }

        @Override
        public boolean processMessage(Message msg) {
            if (super.processMessage(msg) == HANDLED) {
                return HANDLED;
            }
            switch (msg.what) {
                case CONNECT_WIRED_HEADSET:
                    Log.e(this, new IllegalStateException(),
                            "Wired headset should already be connected.");
                    return HANDLED;
                case BT_ACTIVE_DEVICE_PRESENT:
                    if (!mHasUserExplicitlyLeftBluetooth) {
                        sendInternalMessage(SWITCH_BLUETOOTH);
                    } else {
                        Log.i(this, "Not switching to BT route from headset because user has " +
                                "explicitly disconnected.");
                    }
                    return HANDLED;
                case BT_ACTIVE_DEVICE_GONE:
                    // No change in audio route required
                    return HANDLED;
                case DISCONNECT_WIRED_HEADSET:
                    if (mWasOnSpeaker) {
                        setSpeakerphoneOn(true);
                        sendInternalMessage(SWITCH_SPEAKER);
                    } else {
                        sendInternalMessage(SWITCH_BASELINE_ROUTE, INCLUDE_BLUETOOTH_IN_BASELINE);
                    }
                    return HANDLED;
                case BT_AUDIO_DISCONNECTED:
                    // This may be sent as a confirmation by the BT stack after switch off BT.
                    return HANDLED;
                case CONNECT_DOCK:
                    // Nothing to do here
                    return HANDLED;
                case DISCONNECT_DOCK:
                    // Nothing to do here
                    return HANDLED;
                default:
                    return NOT_HANDLED;
            }
        }
    }

    // Note: transitions to/from this class work a bit differently -- we delegate to
    // BluetoothRouteManager to manage all Bluetooth state, so instead of transitioning to one of
    // the bluetooth states immediately when there's an request to do so, we wait for
    // BluetoothRouteManager to report its state before we go into this state.
    class ActiveBluetoothRoute extends BluetoothRoute {
        @Override
        public String getName() {
            return ACTIVE_BLUETOOTH_ROUTE_NAME;
        }

        @Override
        public boolean isActive() {
            return true;
        }

        @Override
        public void enter() {
            super.enter();
            setSpeakerphoneOn(false);
            CallAudioState newState = new CallAudioState(mIsMuted, ROUTE_BLUETOOTH,
                    mAvailableRoutes, mBluetoothRouteManager.getBluetoothAudioConnectedDevice(),
                    mBluetoothRouteManager.getConnectedDevices());
            setSystemAudioState(newState, true);
            updateInternalCallAudioState();
            // Do not send RINGER_MODE_CHANGE if no Bluetooth SCO audio device is available
            if (mBluetoothRouteManager.getBluetoothAudioConnectedDevice() != null) {
                mCallAudioManager.onRingerModeChange();
            }
        }

        @Override
        public void updateSystemAudioState() {
            updateInternalCallAudioState();
            setSystemAudioState(mCurrentCallAudioState);
        }

        @Override
        public void handleBtInitiatedDisconnect() {
            // There's special-case state transitioning here -- if BT tells us that
            // something got disconnected, we don't want to disconnect BT before
            // transitioning, since BT might be trying to connect another device in the
            // meantime.
            int command = calculateBaselineRouteMessage(false, false);
            switch (command) {
                case SWITCH_EARPIECE:
                    transitionTo(mActiveEarpieceRoute);
                    break;
                case SWITCH_HEADSET:
                    transitionTo(mActiveHeadsetRoute);
                    break;
                case SWITCH_SPEAKER:
                    setSpeakerphoneOn(true);
                    transitionTo(mActiveSpeakerRoute);
                    break;
                default:
                    Log.w(this, "Got unexpected code " + command + " when processing a"
                            + " BT-initiated audio disconnect");
                    // Some fallback logic to make sure we make it off the bluetooth route.
                    super.handleBtInitiatedDisconnect();
                    break;
            }
        }

        @Override
        public boolean processMessage(Message msg) {
            if (super.processMessage(msg) == HANDLED) {
                return HANDLED;
            }
            switch (msg.what) {
                case USER_SWITCH_EARPIECE:
                    mHasUserExplicitlyLeftBluetooth = true;
                    // fall through
                case SWITCH_EARPIECE:
                    if ((mAvailableRoutes & ROUTE_EARPIECE) != 0) {
                        setBluetoothOff();
                        transitionTo(mActiveEarpieceRoute);
                    } else {
                        Log.w(this, "Ignoring switch to earpiece command. Not available.");
                    }
                    return HANDLED;
                case BT_AUDIO_CONNECTED:
                    // Send ringer mode change because we transit to ActiveBluetoothState even
                    // when HFP is connecting
                    mCallAudioManager.onRingerModeChange();
                    // Update the in-call app on the new active BT device in case that changed.
                    updateSystemAudioState();
                    return HANDLED;
                case SWITCH_BLUETOOTH:
                case USER_SWITCH_BLUETOOTH:
                    String address = (msg.obj instanceof SomeArgs) ?
                            (String) ((SomeArgs) msg.obj).arg2 : null;
                    setBluetoothOn(address);
                    return HANDLED;
                case USER_SWITCH_HEADSET:
                    mHasUserExplicitlyLeftBluetooth = true;
                    // fall through
                case SWITCH_HEADSET:
                    if ((mAvailableRoutes & ROUTE_WIRED_HEADSET) != 0) {
                        setBluetoothOff();
                        transitionTo(mActiveHeadsetRoute);
                    } else {
                        Log.w(this, "Ignoring switch to headset command. Not available.");
                    }
                    return HANDLED;
                case USER_SWITCH_SPEAKER:
                    mHasUserExplicitlyLeftBluetooth = true;
                    // fall through
                case SWITCH_SPEAKER:
                    setSpeakerphoneOn(true);
                    // fall through
                case SPEAKER_ON:
                    setBluetoothOff();
                    transitionTo(mActiveSpeakerRoute);
                    return HANDLED;
                case SPEAKER_OFF:
                    return HANDLED;
                case SWITCH_FOCUS:
                    if (msg.arg1 == NO_FOCUS) {
                        // Only disconnect SCO audio here instead of routing away from BT entirely.
                        mBluetoothRouteManager.disconnectSco();
                        reinitialize();
                        mCallAudioManager.notifyAudioOperationsComplete();
                    } else if (msg.arg1 == RINGING_FOCUS
                            && !mBluetoothRouteManager.isInbandRingingEnabled()) {
                        setBluetoothOff();
                        transitionTo(mRingingBluetoothRoute);
                    }
                    return HANDLED;
                case BT_AUDIO_DISCONNECTED:
                    handleBtInitiatedDisconnect();
                    return HANDLED;
                default:
                    return NOT_HANDLED;
            }
        }
    }

    // This state is only used when the device doesn't support in-band ring. If it does,
    // ActiveBluetoothRoute is used instead.
    class RingingBluetoothRoute extends BluetoothRoute {
        @Override
        public String getName() {
            return RINGING_BLUETOOTH_ROUTE_NAME;
        }

        @Override
        public boolean isActive() {
            return false;
        }

        @Override
        public void enter() {
            super.enter();
            setSpeakerphoneOn(false);
            // Do not enable SCO audio here, since RING is being sent to the headset.
            CallAudioState newState = new CallAudioState(mIsMuted, ROUTE_BLUETOOTH,
                    mAvailableRoutes, mBluetoothRouteManager.getBluetoothAudioConnectedDevice(),
                    mBluetoothRouteManager.getConnectedDevices());
            setSystemAudioState(newState);
            updateInternalCallAudioState();
        }

        @Override
        public void updateSystemAudioState() {
            updateInternalCallAudioState();
            setSystemAudioState(mCurrentCallAudioState);
        }

        @Override
        public boolean processMessage(Message msg) {
            if (super.processMessage(msg) == HANDLED) {
                return HANDLED;
            }
            switch (msg.what) {
                case USER_SWITCH_EARPIECE:
                    mHasUserExplicitlyLeftBluetooth = true;
                    // fall through
                case SWITCH_EARPIECE:
                    if ((mAvailableRoutes & ROUTE_EARPIECE) != 0) {
                        transitionTo(mActiveEarpieceRoute);
                    } else {
                        Log.w(this, "Ignoring switch to earpiece command. Not available.");
                    }
                    return HANDLED;
                case BT_AUDIO_CONNECTED:
                    transitionTo(mActiveBluetoothRoute);
                    return HANDLED;
                case SWITCH_BLUETOOTH:
                case USER_SWITCH_BLUETOOTH:
                    // Nothing to do
                    return HANDLED;
                case USER_SWITCH_HEADSET:
                    mHasUserExplicitlyLeftBluetooth = true;
                    // fall through
                case SWITCH_HEADSET:
                    if ((mAvailableRoutes & ROUTE_WIRED_HEADSET) != 0) {
                        transitionTo(mActiveHeadsetRoute);
                    } else {
                        Log.w(this, "Ignoring switch to headset command. Not available.");
                    }
                    return HANDLED;
                case USER_SWITCH_SPEAKER:
                    mHasUserExplicitlyLeftBluetooth = true;
                    // fall through
                case SWITCH_SPEAKER:
                    setSpeakerphoneOn(true);
                    // fall through
                case SPEAKER_ON:
                    transitionTo(mActiveSpeakerRoute);
                    return HANDLED;
                case SPEAKER_OFF:
                    return HANDLED;
                case SWITCH_FOCUS:
                    if (msg.arg1 == NO_FOCUS) {
                        reinitialize();
                        mCallAudioManager.notifyAudioOperationsComplete();
                    } else if (msg.arg1 == ACTIVE_FOCUS) {
                        setBluetoothOn(null);
                    }
                    return HANDLED;
                case BT_AUDIO_DISCONNECTED:
                    // Ignore this -- audio disconnecting while ringing w/o in-band should not
                    // cause a route switch, since the device is still connected.
                    return HANDLED;
                default:
                    return NOT_HANDLED;
            }
        }
    }

    class QuiescentBluetoothRoute extends BluetoothRoute {
        @Override
        public String getName() {
            return QUIESCENT_BLUETOOTH_ROUTE_NAME;
        }

        @Override
        public boolean isActive() {
            return false;
        }

        @Override
        public void enter() {
            super.enter();
            mHasUserExplicitlyLeftBluetooth = false;
            updateInternalCallAudioState();
        }

        @Override
        public void updateSystemAudioState() {
            updateInternalCallAudioState();
        }

        @Override
        public boolean processMessage(Message msg) {
            if (super.processMessage(msg) == HANDLED) {
                return HANDLED;
            }
            switch (msg.what) {
                case SWITCH_EARPIECE:
                case USER_SWITCH_EARPIECE:
                    if ((mAvailableRoutes & ROUTE_EARPIECE) != 0) {
                        transitionTo(mQuiescentEarpieceRoute);
                    } else {
                        Log.w(this, "Ignoring switch to earpiece command. Not available.");
                    }
                    return HANDLED;
                case BT_AUDIO_CONNECTED:
                    transitionTo(mActiveBluetoothRoute);
                    return HANDLED;
                case SWITCH_BLUETOOTH:
                case USER_SWITCH_BLUETOOTH:
                case SPEAKER_ON:
                    // Ignore speakerphone state changes outside of calls.
                case SPEAKER_OFF:
                    // Nothing to do
                    return HANDLED;
                case SWITCH_HEADSET:
                case USER_SWITCH_HEADSET:
                    if ((mAvailableRoutes & ROUTE_WIRED_HEADSET) != 0) {
                        transitionTo(mQuiescentHeadsetRoute);
                    } else {
                        Log.w(this, "Ignoring switch to headset command. Not available.");
                    }
                    return HANDLED;
                case SWITCH_SPEAKER:
                case USER_SWITCH_SPEAKER:
                    transitionTo(mQuiescentSpeakerRoute);
                    return HANDLED;
                case SWITCH_FOCUS:
                    if (msg.arg1 == ACTIVE_FOCUS) {
                        setBluetoothOn(null);
                    } else if (msg.arg1 == RINGING_FOCUS) {
                        if (mBluetoothRouteManager.isInbandRingingEnabled()) {
                            setBluetoothOn(null);
                        } else {
                            transitionTo(mRingingBluetoothRoute);
                        }
<<<<<<< HEAD
                    } else if (msg.arg1 == NO_FOCUS) {
                        reinitialize();
=======
                    } else {
>>>>>>> ec2a63c1
                        mCallAudioManager.notifyAudioOperationsComplete();
                    }
                    return HANDLED;
                case BT_AUDIO_DISCONNECTED:
                    // Ignore this -- audio disconnecting while quiescent should not cause a
                    // route switch, since the device is still connected.
                    return HANDLED;
                default:
                    return NOT_HANDLED;
            }
        }
    }

    abstract class BluetoothRoute extends AudioState {
        @Override
        public int getRouteCode() {
            return CallAudioState.ROUTE_BLUETOOTH;
        }

        public void handleBtInitiatedDisconnect() {
            sendInternalMessage(SWITCH_BASELINE_ROUTE, NO_INCLUDE_BLUETOOTH_IN_BASELINE);
        }

        @Override
        public boolean processMessage(Message msg) {
            if (super.processMessage(msg) == HANDLED) {
                return HANDLED;
            }
            switch (msg.what) {
                case CONNECT_WIRED_HEADSET:
                    sendInternalMessage(SWITCH_HEADSET);
                    return HANDLED;
                case BT_ACTIVE_DEVICE_PRESENT:
                    Log.w(this, "Bluetooth active device should not"
                            + " have been null while we were in BT route.");
                    return HANDLED;
                case BT_ACTIVE_DEVICE_GONE:
                    handleBtInitiatedDisconnect();
                    mWasOnSpeaker = false;
                    return HANDLED;
                case DISCONNECT_WIRED_HEADSET:
                    // No change in audio route required
                    return HANDLED;
                case CONNECT_DOCK:
                    // Nothing to do here
                    return HANDLED;
                case DISCONNECT_DOCK:
                    // Nothing to do here
                    return HANDLED;
                default:
                    return NOT_HANDLED;
            }
        }
    }

    class ActiveSpeakerRoute extends SpeakerRoute {
        @Override
        public String getName() {
            return ACTIVE_SPEAKER_ROUTE_NAME;
        }

        @Override
        public boolean isActive() {
            return true;
        }

        @Override
        public void enter() {
            super.enter();
            // Don't set speakerphone on here -- we might end up in this state by following
            // the speaker state that some other app commanded.
            mWasOnSpeaker = true;
            CallAudioState newState = new CallAudioState(mIsMuted, ROUTE_SPEAKER,
                    mAvailableRoutes, null, mBluetoothRouteManager.getConnectedDevices());
            setSystemAudioState(newState, true);
            updateInternalCallAudioState();
        }

        @Override
        public void updateSystemAudioState() {
            updateInternalCallAudioState();
            setSystemAudioState(mCurrentCallAudioState);
        }

        @Override
        public boolean processMessage(Message msg) {
            if (super.processMessage(msg) == HANDLED) {
                return HANDLED;
            }
            switch(msg.what) {
                case USER_SWITCH_EARPIECE:
                    mWasOnSpeaker = false;
                    // fall through
                case SWITCH_EARPIECE:
                    if ((mAvailableRoutes & ROUTE_EARPIECE) != 0) {
                        transitionTo(mActiveEarpieceRoute);
                    } else {
                        Log.w(this, "Ignoring switch to earpiece command. Not available.");
                    }
                    return HANDLED;
                case BT_AUDIO_CONNECTED:
                    transitionTo(mActiveBluetoothRoute);
                    return HANDLED;
                case USER_SWITCH_BLUETOOTH:
                    mWasOnSpeaker = false;
                    // fall through
                case SWITCH_BLUETOOTH:
                    String address = (msg.obj instanceof SomeArgs) ?
                            (String) ((SomeArgs) msg.obj).arg2 : null;
                    if ((mAvailableRoutes & ROUTE_BLUETOOTH) != 0) {
                        if (mAudioFocusType == ACTIVE_FOCUS
                                || mBluetoothRouteManager.isInbandRingingEnabled()) {
                            // Omit transition to ActiveBluetoothRoute
                            setBluetoothOn(address);
                        } else {
                            transitionTo(mRingingBluetoothRoute);
                        }
                    } else {
                        Log.w(this, "Ignoring switch to bluetooth command. Not available.");
                    }
                    return HANDLED;
                case USER_SWITCH_HEADSET:
                    mWasOnSpeaker = false;
                    // fall through
                case SWITCH_HEADSET:
                    if ((mAvailableRoutes & ROUTE_WIRED_HEADSET) != 0) {
                        transitionTo(mActiveHeadsetRoute);
                    } else {
                        Log.w(this, "Ignoring switch to headset command. Not available.");
                    }
                    return HANDLED;
                case SWITCH_SPEAKER:
                case USER_SWITCH_SPEAKER:
                    // Nothing to do
                    return HANDLED;
                case SPEAKER_ON:
                    // Expected, since we just transitioned here
                    return HANDLED;
                case SPEAKER_OFF:
                    sendInternalMessage(SWITCH_BASELINE_ROUTE, INCLUDE_BLUETOOTH_IN_BASELINE);
                    return HANDLED;
                case SWITCH_FOCUS:
                    if (msg.arg1 == NO_FOCUS) {
                        reinitialize();
                        mCallAudioManager.notifyAudioOperationsComplete();
                    }
                    return HANDLED;
                default:
                    return NOT_HANDLED;
            }
        }
    }

    class QuiescentSpeakerRoute extends SpeakerRoute {
        @Override
        public String getName() {
            return QUIESCENT_SPEAKER_ROUTE_NAME;
        }

        @Override
        public boolean isActive() {
            return false;
        }

        @Override
        public void enter() {
            super.enter();
            mHasUserExplicitlyLeftBluetooth = false;
            // Omit setting mWasOnSpeaker to true here, since this does not reflect a call
            // actually being on speakerphone.
            updateInternalCallAudioState();
        }

        @Override
        public void updateSystemAudioState() {
            updateInternalCallAudioState();
        }

        @Override
        public boolean processMessage(Message msg) {
            if (super.processMessage(msg) == HANDLED) {
                return HANDLED;
            }
            switch(msg.what) {
                case SWITCH_EARPIECE:
                case USER_SWITCH_EARPIECE:
                    if ((mAvailableRoutes & ROUTE_EARPIECE) != 0) {
                        transitionTo(mQuiescentEarpieceRoute);
                    } else {
                        Log.w(this, "Ignoring switch to earpiece command. Not available.");
                    }
                    return HANDLED;
                case BT_AUDIO_CONNECTED:
                    transitionTo(mActiveBluetoothRoute);
                    Log.w(this, "BT audio reported as connected while in quiescent speaker");
                    return HANDLED;
                case SWITCH_BLUETOOTH:
                case USER_SWITCH_BLUETOOTH:
                    if ((mAvailableRoutes & ROUTE_BLUETOOTH) != 0) {
                        transitionTo(mQuiescentBluetoothRoute);
                    } else {
                        Log.w(this, "Ignoring switch to bluetooth command. Not available.");
                    }
                    return HANDLED;
                case SWITCH_HEADSET:
                case USER_SWITCH_HEADSET:
                    if ((mAvailableRoutes & ROUTE_WIRED_HEADSET) != 0) {
                        transitionTo(mQuiescentHeadsetRoute);
                    } else {
                        Log.w(this, "Ignoring switch to headset command. Not available.");
                    }
                    return HANDLED;
                case SWITCH_SPEAKER:
                case USER_SWITCH_SPEAKER:
                case SPEAKER_ON:
                    // Nothing to do
                    return HANDLED;
                case SPEAKER_OFF:
                    sendInternalMessage(SWITCH_BASELINE_ROUTE, INCLUDE_BLUETOOTH_IN_BASELINE);
                    return HANDLED;
                case SWITCH_FOCUS:
                    if (msg.arg1 == ACTIVE_FOCUS || msg.arg1 == RINGING_FOCUS) {
                        setSpeakerphoneOn(true);
                        transitionTo(mActiveSpeakerRoute);
                    } else {
                        mCallAudioManager.notifyAudioOperationsComplete();
                    }
                    return HANDLED;
                default:
                    return NOT_HANDLED;
            }
        }
    }

    abstract class SpeakerRoute extends AudioState {
        @Override
        public int getRouteCode() {
            return CallAudioState.ROUTE_SPEAKER;
        }

        @Override
        public boolean processMessage(Message msg) {
            if (super.processMessage(msg) == HANDLED) {
                return HANDLED;
            }
            switch (msg.what) {
                case CONNECT_WIRED_HEADSET:
                    sendInternalMessage(SWITCH_HEADSET);
                    return HANDLED;
                case BT_ACTIVE_DEVICE_PRESENT:
                    if (!mHasUserExplicitlyLeftBluetooth) {
                        sendInternalMessage(SWITCH_BLUETOOTH);
                    } else {
                        Log.i(this, "Not switching to BT route from speaker because user has " +
                                "explicitly disconnected.");
                    }
                    return HANDLED;
                case BT_ACTIVE_DEVICE_GONE:
                    // No change in audio route required
                    return HANDLED;
                case DISCONNECT_WIRED_HEADSET:
                    // No change in audio route required
                    return HANDLED;
                case BT_AUDIO_DISCONNECTED:
                    // This may be sent as a confirmation by the BT stack after switch off BT.
                    return HANDLED;
                case CONNECT_DOCK:
                    // Nothing to do here
                    return HANDLED;
                case DISCONNECT_DOCK:
                    sendInternalMessage(SWITCH_BASELINE_ROUTE, INCLUDE_BLUETOOTH_IN_BASELINE);
                    return HANDLED;
               default:
                    return NOT_HANDLED;
            }
        }
    }

    private final BroadcastReceiver mMuteChangeReceiver = new BroadcastReceiver() {
        @Override
        public void onReceive(Context context, Intent intent) {
            Log.startSession("CARSM.mCR");
            try {
                if (AudioManager.ACTION_MICROPHONE_MUTE_CHANGED.equals(intent.getAction())) {
                    if (mCallsManager.isInEmergencyCall()) {
                        Log.i(this, "Mute was externally changed when there's an emergency call. " +
                                "Forcing mute back off.");
                        sendInternalMessage(MUTE_OFF);
                    } else {
                        sendInternalMessage(MUTE_EXTERNALLY_CHANGED);
                    }
                } else {
                    Log.w(this, "Received non-mute-change intent");
                }
            } finally {
                Log.endSession();
            }
        }
    };

    private final BroadcastReceiver mSpeakerPhoneChangeReceiver = new BroadcastReceiver() {
        @Override
        public void onReceive(Context context, Intent intent) {
            Log.startSession("CARSM.mSPCR");
            try {
                if (AudioManager.ACTION_SPEAKERPHONE_STATE_CHANGED.equals(intent.getAction())) {
                    if (mAudioManager != null) {
                        if (mAudioManager.isSpeakerphoneOn()) {
                            sendInternalMessage(SPEAKER_ON);
                        } else {
                            sendInternalMessage(SPEAKER_OFF);
                        }
                    }
                } else {
                    Log.w(this, "Received non-speakerphone-change intent");
                }
            } finally {
                Log.endSession();
            }
        }
    };

    private final ActiveEarpieceRoute mActiveEarpieceRoute = new ActiveEarpieceRoute();
    private final ActiveHeadsetRoute mActiveHeadsetRoute = new ActiveHeadsetRoute();
    private final ActiveBluetoothRoute mActiveBluetoothRoute = new ActiveBluetoothRoute();
    private final ActiveSpeakerRoute mActiveSpeakerRoute = new ActiveSpeakerRoute();
    private final RingingBluetoothRoute mRingingBluetoothRoute = new RingingBluetoothRoute();
    private final QuiescentEarpieceRoute mQuiescentEarpieceRoute = new QuiescentEarpieceRoute();
    private final QuiescentHeadsetRoute mQuiescentHeadsetRoute = new QuiescentHeadsetRoute();
    private final QuiescentBluetoothRoute mQuiescentBluetoothRoute = new QuiescentBluetoothRoute();
    private final QuiescentSpeakerRoute mQuiescentSpeakerRoute = new QuiescentSpeakerRoute();

    /**
     * A few pieces of hidden state. Used to avoid exponential explosion of number of explicit
     * states
     */
    private int mDeviceSupportedRoutes;
    private int mAvailableRoutes;
    private int mAudioFocusType = NO_FOCUS;
    private boolean mWasOnSpeaker;
    private boolean mIsMuted;

    private final Context mContext;
    private final CallsManager mCallsManager;
    private final AudioManager mAudioManager;
    private final BluetoothRouteManager mBluetoothRouteManager;
    private final WiredHeadsetManager mWiredHeadsetManager;
    private final StatusBarNotifier mStatusBarNotifier;
    private final CallAudioManager.AudioServiceFactory mAudioServiceFactory;
    private boolean mDoesDeviceSupportEarpieceRoute;
    private final TelecomSystem.SyncRoot mLock;
    private boolean mHasUserExplicitlyLeftBluetooth = false;

    private HashMap<String, Integer> mStateNameToRouteCode;
    private HashMap<Integer, AudioState> mRouteCodeToQuiescentState;

    // CallAudioState is used as an interface to communicate with many other system components.
    // No internal state transitions should depend on this variable.
    private CallAudioState mCurrentCallAudioState;
    private CallAudioState mLastKnownCallAudioState;

    private CallAudioManager mCallAudioManager;

    public CallAudioRouteStateMachine(
            Context context,
            CallsManager callsManager,
            BluetoothRouteManager bluetoothManager,
            WiredHeadsetManager wiredHeadsetManager,
            StatusBarNotifier statusBarNotifier,
            CallAudioManager.AudioServiceFactory audioServiceFactory,
            int earpieceControl) {
        super(NAME);
        mContext = context;
        mCallsManager = callsManager;
        mAudioManager = (AudioManager) mContext.getSystemService(Context.AUDIO_SERVICE);
        mBluetoothRouteManager = bluetoothManager;
        mWiredHeadsetManager = wiredHeadsetManager;
        mStatusBarNotifier = statusBarNotifier;
        mAudioServiceFactory = audioServiceFactory;
        mLock = callsManager.getLock();

        createStates(earpieceControl);
    }

    /** Used for testing only */
    public CallAudioRouteStateMachine(
            Context context,
            CallsManager callsManager,
            BluetoothRouteManager bluetoothManager,
            WiredHeadsetManager wiredHeadsetManager,
            StatusBarNotifier statusBarNotifier,
            CallAudioManager.AudioServiceFactory audioServiceFactory,
            int earpieceControl, Looper looper) {
        super(NAME, looper);
        mContext = context;
        mCallsManager = callsManager;
        mAudioManager = (AudioManager) mContext.getSystemService(Context.AUDIO_SERVICE);
        mBluetoothRouteManager = bluetoothManager;
        mWiredHeadsetManager = wiredHeadsetManager;
        mStatusBarNotifier = statusBarNotifier;
        mAudioServiceFactory = audioServiceFactory;
        mLock = callsManager.getLock();

        createStates(earpieceControl);
    }

    private void createStates(int earpieceControl) {
        switch (earpieceControl) {
            case EARPIECE_FORCE_DISABLED:
                mDoesDeviceSupportEarpieceRoute = false;
                break;
            case EARPIECE_FORCE_ENABLED:
                mDoesDeviceSupportEarpieceRoute = true;
                break;
            default:
                mDoesDeviceSupportEarpieceRoute = checkForEarpieceSupport();
        }

        addState(mActiveEarpieceRoute);
        addState(mActiveHeadsetRoute);
        addState(mActiveBluetoothRoute);
        addState(mActiveSpeakerRoute);
        addState(mRingingBluetoothRoute);
        addState(mQuiescentEarpieceRoute);
        addState(mQuiescentHeadsetRoute);
        addState(mQuiescentBluetoothRoute);
        addState(mQuiescentSpeakerRoute);


        mStateNameToRouteCode = new HashMap<>(8);
        mStateNameToRouteCode.put(mQuiescentEarpieceRoute.getName(), ROUTE_EARPIECE);
        mStateNameToRouteCode.put(mQuiescentBluetoothRoute.getName(), ROUTE_BLUETOOTH);
        mStateNameToRouteCode.put(mQuiescentHeadsetRoute.getName(), ROUTE_WIRED_HEADSET);
        mStateNameToRouteCode.put(mQuiescentSpeakerRoute.getName(), ROUTE_SPEAKER);
        mStateNameToRouteCode.put(mRingingBluetoothRoute.getName(), ROUTE_BLUETOOTH);
        mStateNameToRouteCode.put(mActiveEarpieceRoute.getName(), ROUTE_EARPIECE);
        mStateNameToRouteCode.put(mActiveBluetoothRoute.getName(), ROUTE_BLUETOOTH);
        mStateNameToRouteCode.put(mActiveHeadsetRoute.getName(), ROUTE_WIRED_HEADSET);
        mStateNameToRouteCode.put(mActiveSpeakerRoute.getName(), ROUTE_SPEAKER);

        mRouteCodeToQuiescentState = new HashMap<>(4);
        mRouteCodeToQuiescentState.put(ROUTE_EARPIECE, mQuiescentEarpieceRoute);
        mRouteCodeToQuiescentState.put(ROUTE_BLUETOOTH, mQuiescentBluetoothRoute);
        mRouteCodeToQuiescentState.put(ROUTE_SPEAKER, mQuiescentSpeakerRoute);
        mRouteCodeToQuiescentState.put(ROUTE_WIRED_HEADSET, mQuiescentHeadsetRoute);
    }

    public void setCallAudioManager(CallAudioManager callAudioManager) {
        mCallAudioManager = callAudioManager;
    }

    /**
     * Initializes the state machine with info on initial audio route, supported audio routes,
     * and mute status.
     */
    public void initialize() {
        CallAudioState initState = getInitialAudioState();
        initialize(initState);
    }

    public void initialize(CallAudioState initState) {
        if ((initState.getRoute() & getCurrentCallSupportedRoutes()) == 0) {
            Log.e(this, new IllegalArgumentException(), "Route %d specified when supported call" +
                    " routes are: %d", initState.getRoute(), getCurrentCallSupportedRoutes());
        }

        mCurrentCallAudioState = initState;
        mLastKnownCallAudioState = initState;
        mDeviceSupportedRoutes = initState.getSupportedRouteMask();
        mAvailableRoutes = mDeviceSupportedRoutes & getCurrentCallSupportedRoutes();
        mIsMuted = initState.isMuted();
        mWasOnSpeaker = false;
        mContext.registerReceiver(mMuteChangeReceiver,
                new IntentFilter(AudioManager.ACTION_MICROPHONE_MUTE_CHANGED));
        mContext.registerReceiver(mSpeakerPhoneChangeReceiver,
                new IntentFilter(AudioManager.ACTION_SPEAKERPHONE_STATE_CHANGED));

        mStatusBarNotifier.notifyMute(initState.isMuted());
        mStatusBarNotifier.notifySpeakerphone(initState.getRoute() == CallAudioState.ROUTE_SPEAKER);
        setInitialState(mRouteCodeToQuiescentState.get(initState.getRoute()));
        start();
    }

    /**
     * Getter for the current CallAudioState object that the state machine is keeping track of.
     * Used for compatibility purposes.
     */
    public CallAudioState getCurrentCallAudioState() {
        return mCurrentCallAudioState;
    }

    public void sendMessageWithSessionInfo(int message, int arg) {
        sendMessageWithSessionInfo(message, arg, null);
    }

    public void sendMessageWithSessionInfo(int message) {
        sendMessageWithSessionInfo(message, 0, null);
    }

    public void sendMessageWithSessionInfo(int message, int arg, String data) {
        SomeArgs args = SomeArgs.obtain();
        args.arg1 = Log.createSubsession();
        args.arg2 = data;
        sendMessage(message, arg, 0, args);
    }

    /**
     * This is for state-independent changes in audio route (i.e. muting or runnables)
     * @param msg that couldn't be handled.
     */
    @Override
    protected void unhandledMessage(Message msg) {
        switch (msg.what) {
            case MUTE_ON:
                setMuteOn(true);
                updateSystemMuteState();
                return;
            case MUTE_OFF:
                setMuteOn(false);
                updateSystemMuteState();
                return;
            case MUTE_EXTERNALLY_CHANGED:
                mIsMuted = mAudioManager.isMicrophoneMute();
                if (isInActiveState()) {
                    updateSystemMuteState();
                }
                return;
            case TOGGLE_MUTE:
                if (mIsMuted) {
                    sendInternalMessage(MUTE_OFF);
                } else {
                    sendInternalMessage(MUTE_ON);
                }
                return;
            case UPDATE_SYSTEM_AUDIO_ROUTE:
                updateInternalCallAudioState();
                updateRouteForForegroundCall();
                resendSystemAudioState();
                return;
            case RUN_RUNNABLE:
                java.lang.Runnable r = (java.lang.Runnable) msg.obj;
                r.run();
                return;
            default:
                Log.e(this, new IllegalStateException(), "Unexpected message code %d", msg.what);
        }
    }

    public void quitStateMachine() {
        quitNow();
    }

    public void dumpPendingMessages(IndentingPrintWriter pw) {
        getHandler().getLooper().dump(pw::println, "");
    }

    public boolean isHfpDeviceAvailable() {
        return mBluetoothRouteManager.isBluetoothAvailable();
    }

    private void setSpeakerphoneOn(boolean on) {
        Log.i(this, "turning speaker phone %s", on);
        mAudioManager.setSpeakerphoneOn(on);
        mStatusBarNotifier.notifySpeakerphone(on);
    }

    private void setBluetoothOn(String address) {
        if (mBluetoothRouteManager.isBluetoothAvailable()) {
            BluetoothDevice connectedDevice =
                    mBluetoothRouteManager.getBluetoothAudioConnectedDevice();
            if (address == null && connectedDevice != null) {
                // null means connect to any device, so if we're already connected to some device,
                // that means we can just tell ourselves that it's connected.
                // Do still try to connect audio though, so that BluetoothRouteManager knows that
                // there's an active call.
                Log.i(this, "Bluetooth audio already on.");
                sendInternalMessage(BT_AUDIO_CONNECTED);
                mBluetoothRouteManager.connectBluetoothAudio(connectedDevice.getAddress());
                return;
            }
            if (connectedDevice == null || !Objects.equals(address, connectedDevice.getAddress())) {
                Log.i(this, "connecting bluetooth audio: %s", address);
                mBluetoothRouteManager.connectBluetoothAudio(address);
            }
        }
    }

    private void setBluetoothOff() {
        if (mBluetoothRouteManager.isBluetoothAvailable()) {
            if (mBluetoothRouteManager.isBluetoothAudioConnectedOrPending()) {
                Log.i(this, "disconnecting bluetooth audio");
                mBluetoothRouteManager.disconnectBluetoothAudio();
            }
        }
    }

    private void setMuteOn(boolean mute) {
        mIsMuted = mute;
        Log.addEvent(mCallsManager.getForegroundCall(), mute ?
                LogUtils.Events.MUTE : LogUtils.Events.UNMUTE);
        if (mute != mAudioManager.isMicrophoneMute() && isInActiveState()) {
            IAudioService audio = mAudioServiceFactory.getAudioService();
            Log.i(this, "changing microphone mute state to: %b [serviceIsNull=%b]",
                    mute, audio == null);
            if (audio != null) {
                try {
                    // We use the audio service directly here so that we can specify
                    // the current user. Telecom runs in the system_server process which
                    // may run as a separate user from the foreground user. If we
                    // used AudioManager directly, we would change mute for the system's
                    // user and not the current foreground, which we want to avoid.
                    audio.setMicrophoneMute(
                            mute, mContext.getOpPackageName(), getCurrentUserId());
                } catch (RemoteException e) {
                    Log.e(this, e, "Remote exception while toggling mute.");
                }
                // TODO: Check microphone state after attempting to set to ensure that
                // our state corroborates AudioManager's state.
            }
        }
    }

    private void updateSystemMuteState() {
        CallAudioState newCallAudioState = new CallAudioState(mIsMuted,
                mCurrentCallAudioState.getRoute(),
                mAvailableRoutes,
                mCurrentCallAudioState.getActiveBluetoothDevice(),
                mBluetoothRouteManager.getConnectedDevices());
        setSystemAudioState(newCallAudioState);
        updateInternalCallAudioState();
    }

    /**
     * Updates the CallAudioState object from current internal state. The result is used for
     * external communication only.
     */
    private void updateInternalCallAudioState() {
        IState currentState = getCurrentState();
        if (currentState == null) {
            Log.e(this, new IllegalStateException(), "Current state should never be null" +
                    " when updateInternalCallAudioState is called.");
            mCurrentCallAudioState = new CallAudioState(
                    mIsMuted, mCurrentCallAudioState.getRoute(), mAvailableRoutes,
                    mBluetoothRouteManager.getBluetoothAudioConnectedDevice(),
                    mBluetoothRouteManager.getConnectedDevices());
            return;
        }
        int currentRoute = mStateNameToRouteCode.get(currentState.getName());
        mCurrentCallAudioState = new CallAudioState(mIsMuted, currentRoute, mAvailableRoutes,
                mBluetoothRouteManager.getBluetoothAudioConnectedDevice(),
                mBluetoothRouteManager.getConnectedDevices());
    }

    private void setSystemAudioState(CallAudioState newCallAudioState) {
        setSystemAudioState(newCallAudioState, false);
    }

    private void resendSystemAudioState() {
        setSystemAudioState(mLastKnownCallAudioState, true);
    }

    private void setSystemAudioState(CallAudioState newCallAudioState, boolean force) {
        synchronized (mLock) {
            Log.i(this, "setSystemAudioState: changing from %s to %s", mLastKnownCallAudioState,
                    newCallAudioState);
            if (force || !newCallAudioState.equals(mLastKnownCallAudioState)) {
                mStatusBarNotifier.notifyMute(newCallAudioState.isMuted());
                mCallsManager.onCallAudioStateChanged(mLastKnownCallAudioState, newCallAudioState);
                updateAudioForForegroundCall(newCallAudioState);
                mLastKnownCallAudioState = newCallAudioState;
            }
        }
    }

    private void updateAudioForForegroundCall(CallAudioState newCallAudioState) {
        Call call = mCallsManager.getForegroundCall();
        if (call != null && call.getConnectionService() != null) {
            call.getConnectionService().onCallAudioStateChanged(call, newCallAudioState);
        }
    }

    private int calculateSupportedRoutes() {
        int routeMask = CallAudioState.ROUTE_SPEAKER;

        if (mWiredHeadsetManager.isPluggedIn()) {
            routeMask |= CallAudioState.ROUTE_WIRED_HEADSET;
        } else if (mDoesDeviceSupportEarpieceRoute){
            routeMask |= CallAudioState.ROUTE_EARPIECE;
        }

        if (mBluetoothRouteManager.isBluetoothAvailable()) {
            routeMask |=  CallAudioState.ROUTE_BLUETOOTH;
        }

        return routeMask;
    }

    private void sendInternalMessage(int messageCode) {
        sendInternalMessage(messageCode, 0);
    }

    private void sendInternalMessage(int messageCode, int arg1) {
        // Internal messages are messages which the state machine sends to itself in the
        // course of processing externally-sourced messages. We want to send these messages at
        // the front of the queue in order to make actions appear atomic to the user and to
        // prevent scenarios such as these:
        // 1. State machine handler thread is suspended for some reason.
        // 2. Headset gets connected (sends CONNECT_HEADSET).
        // 3. User switches to speakerphone in the UI (sends SWITCH_SPEAKER).
        // 4. State machine handler is un-suspended.
        // 5. State machine handler processes the CONNECT_HEADSET message and sends
        //    SWITCH_HEADSET at end of queue.
        // 6. State machine handler processes SWITCH_SPEAKER.
        // 7. State machine handler processes SWITCH_HEADSET.
        Session subsession = Log.createSubsession();
        if(subsession != null) {
            SomeArgs args = SomeArgs.obtain();
            args.arg1 = subsession;
            sendMessageAtFrontOfQueue(messageCode, arg1, 0, args);
        } else {
            sendMessageAtFrontOfQueue(messageCode, arg1);
        }
    }

    private CallAudioState getInitialAudioState() {
        int supportedRouteMask = calculateSupportedRoutes() & getCurrentCallSupportedRoutes();
        final int route;

        if ((supportedRouteMask & ROUTE_BLUETOOTH) != 0
                && mBluetoothRouteManager.hasBtActiveDevice()) {
            route = ROUTE_BLUETOOTH;
        } else if ((supportedRouteMask & ROUTE_WIRED_HEADSET) != 0) {
            route = ROUTE_WIRED_HEADSET;
        } else if ((supportedRouteMask & ROUTE_EARPIECE) != 0) {
            route = ROUTE_EARPIECE;
        } else {
            route = ROUTE_SPEAKER;
        }

        return new CallAudioState(false, route, supportedRouteMask, null,
                mBluetoothRouteManager.getConnectedDevices());
    }

    private int getCurrentUserId() {
        final long ident = Binder.clearCallingIdentity();
        try {
            UserInfo currentUser = ActivityManager.getService().getCurrentUser();
            return currentUser.id;
        } catch (RemoteException e) {
            // Activity manager not running, nothing we can do assume user 0.
        } finally {
            Binder.restoreCallingIdentity(ident);
        }
        return UserHandle.USER_OWNER;
    }

    public boolean isInActiveState() {
        AudioState currentState = (AudioState) getCurrentState();
        if (currentState == null) {
            Log.w(this, "Current state is null, assuming inactive state");
            return false;
        }
        return currentState.isActive();
    }

    private boolean checkForEarpieceSupport() {
        AudioDeviceInfo[] deviceList = mAudioManager.getDevices(AudioManager.GET_DEVICES_OUTPUTS);
        for (AudioDeviceInfo device: deviceList) {
            if (device.getType() == AudioDeviceInfo.TYPE_BUILTIN_EARPIECE) {
                return true;
            }
        }
        // No earpiece found
        return false;
    }

    private int calculateBaselineRouteMessage(boolean isExplicitUserRequest,
            boolean includeBluetooth) {
        boolean isSkipEarpiece = false;
        if (!isExplicitUserRequest) {
            synchronized (mLock) {
                // Check video calls to skip earpiece since the baseline for video
                // calls should be the speakerphone route
                isSkipEarpiece = mCallsManager.hasVideoCall();
            }
        }
        if ((mAvailableRoutes & ROUTE_BLUETOOTH) != 0
                && !mHasUserExplicitlyLeftBluetooth
                && includeBluetooth) {
            return isExplicitUserRequest ? USER_SWITCH_BLUETOOTH : SWITCH_BLUETOOTH;
        } else if ((mAvailableRoutes & ROUTE_EARPIECE) != 0 && !isSkipEarpiece) {
            return isExplicitUserRequest ? USER_SWITCH_EARPIECE : SWITCH_EARPIECE;
        } else if ((mAvailableRoutes & ROUTE_WIRED_HEADSET) != 0) {
            return isExplicitUserRequest ? USER_SWITCH_HEADSET : SWITCH_HEADSET;
        } else {
            return isExplicitUserRequest ? USER_SWITCH_SPEAKER : SWITCH_SPEAKER;
        }
    }

    private void reinitialize() {
        CallAudioState initState = getInitialAudioState();
        mDeviceSupportedRoutes = initState.getSupportedRouteMask();
        mAvailableRoutes = mDeviceSupportedRoutes & getCurrentCallSupportedRoutes();
        mIsMuted = initState.isMuted();
        setSpeakerphoneOn(initState.getRoute() == CallAudioState.ROUTE_SPEAKER);
        setMuteOn(mIsMuted);
        mWasOnSpeaker = false;
        mHasUserExplicitlyLeftBluetooth = false;
        mLastKnownCallAudioState = initState;
        transitionTo(mRouteCodeToQuiescentState.get(initState.getRoute()));
    }

    private void updateRouteForForegroundCall() {
        mAvailableRoutes = mDeviceSupportedRoutes & getCurrentCallSupportedRoutes();

        CallAudioState currentState = getCurrentCallAudioState();

        // Move to baseline route in the case the current route is no longer available.
        if ((mAvailableRoutes & currentState.getRoute()) == 0) {
            sendInternalMessage(calculateBaselineRouteMessage(false, true));
        }
    }

    private int getCurrentCallSupportedRoutes() {
        int supportedRoutes = CallAudioState.ROUTE_ALL;

        if (mCallsManager.getForegroundCall() != null) {
            supportedRoutes &= mCallsManager.getForegroundCall().getSupportedAudioRoutes();
        }

        return supportedRoutes;
    }

    private int modifyRoutes(int base, int remove, int add, boolean considerCurrentCall) {
        base &= ~remove;

        if (considerCurrentCall) {
            add &= getCurrentCallSupportedRoutes();
        }

        base |= add;

        return base;
    }
}<|MERGE_RESOLUTION|>--- conflicted
+++ resolved
@@ -1055,12 +1055,10 @@
                         } else {
                             transitionTo(mRingingBluetoothRoute);
                         }
-<<<<<<< HEAD
                     } else if (msg.arg1 == NO_FOCUS) {
                         reinitialize();
-=======
-                    } else {
->>>>>>> ec2a63c1
+                        mCallAudioManager.notifyAudioOperationsComplete();
+                    } else {
                         mCallAudioManager.notifyAudioOperationsComplete();
                     }
                     return HANDLED;
