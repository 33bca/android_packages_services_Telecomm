--- conflicted
+++ resolved
@@ -5834,7 +5834,11 @@
         Log.addEvent(null /* global */, LogUtils.Events.USER_LOG_MARK, message);
     }
 
-<<<<<<< HEAD
+    @VisibleForTesting
+    public Ringer getRinger() {
+        return mRinger;
+    }
+
     /* Determines whether the two calls have the same target phone account */
     private boolean arePhoneAccountsEqual(PhoneAccountHandle pah1, PhoneAccountHandle pah2) {
         return Objects.equals(pah1, pah2);
@@ -5857,10 +5861,5 @@
                         && call.getState() == CallState.ON_HOLD)
                 .findFirst();
         return heldCall.isPresent() ? heldCall.get() : null;
-=======
-    @VisibleForTesting
-    public Ringer getRinger() {
-        return mRinger;
->>>>>>> 19606ccc
     }
 }