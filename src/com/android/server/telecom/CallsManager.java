/*
 * Copyright (C) 2013 The Android Open Source Project
 *
 * Licensed under the Apache License, Version 2.0 (the "License");
 * you may not use this file except in compliance with the License.
 * You may obtain a copy of the License at
 *
 *      http://www.apache.org/licenses/LICENSE-2.0
 *
 * Unless required by applicable law or agreed to in writing, software
 * distributed under the License is distributed on an "AS IS" BASIS,
 * WITHOUT WARRANTIES OR CONDITIONS OF ANY KIND, either express or implied.
 * See the License for the specific language governing permissions and
 * limitations under the License.
 */

package com.android.server.telecom;

import static android.telecom.TelecomManager.ACTION_POST_CALL;
import static android.telecom.TelecomManager.DURATION_LONG;
import static android.telecom.TelecomManager.DURATION_MEDIUM;
import static android.telecom.TelecomManager.DURATION_SHORT;
import static android.telecom.TelecomManager.DURATION_VERY_SHORT;
import static android.telecom.TelecomManager.EXTRA_CALL_DURATION;
import static android.telecom.TelecomManager.EXTRA_DISCONNECT_CAUSE;
import static android.telecom.TelecomManager.EXTRA_HANDLE;
import static android.telecom.TelecomManager.MEDIUM_CALL_TIME_MS;
import static android.telecom.TelecomManager.SHORT_CALL_TIME_MS;
import static android.telecom.TelecomManager.VERY_SHORT_CALL_TIME_MS;

import android.Manifest;
import android.annotation.NonNull;
import android.app.ActivityManager;
import android.app.AlertDialog;
import android.app.KeyguardManager;
import android.content.BroadcastReceiver;
import android.content.ComponentName;
import android.content.Context;
import android.content.DialogInterface;
import android.content.Intent;
import android.content.IntentFilter;
import android.content.pm.ApplicationInfo;
import android.content.pm.PackageManager;
import android.content.pm.UserInfo;
import android.graphics.Color;
import android.graphics.drawable.ColorDrawable;
import android.media.AudioManager;
import android.media.AudioSystem;
import android.media.ToneGenerator;
import android.media.MediaPlayer;
import android.net.Uri;
import android.os.AsyncTask;
import android.os.Bundle;
import android.os.Handler;
import android.os.HandlerThread;
import android.os.Looper;
import android.os.PersistableBundle;
import android.os.Process;
import android.os.SystemClock;
import android.os.SystemVibrator;
import android.os.Trace;
import android.os.UserHandle;
import android.os.UserManager;
import android.provider.BlockedNumberContract;
import android.provider.BlockedNumberContract.SystemContract;
import android.provider.CallLog.Calls;
import android.provider.Settings;
import android.sysprop.TelephonyProperties;
import android.telecom.CallAudioState;
import android.telecom.Conference;
import android.telecom.Connection;
import android.telecom.DisconnectCause;
import android.telecom.GatewayInfo;
import android.telecom.Log;
import android.telecom.Logging.Runnable;
import android.telecom.Logging.Session;
import android.telecom.ParcelableConference;
import android.telecom.ParcelableConnection;
import android.telecom.PhoneAccount;
import android.telecom.PhoneAccountHandle;
import android.telecom.PhoneAccountSuggestion;
import android.telecom.TelecomManager;
import android.telecom.VideoProfile;
import android.telephony.CarrierConfigManager;
import android.telephony.PhoneNumberUtils;
import android.telephony.SubscriptionManager;
import android.telephony.TelephonyManager;
import android.text.TextUtils;
import android.util.Pair;

import com.android.internal.annotations.VisibleForTesting;
import android.telecom.CallerInfo;
import android.view.LayoutInflater;
import android.view.View;
import android.view.WindowManager;
import android.widget.Button;

import com.android.internal.util.IndentingPrintWriter;
import com.android.server.telecom.bluetooth.BluetoothRouteManager;
import com.android.server.telecom.bluetooth.BluetoothStateReceiver;
import com.android.server.telecom.callfiltering.BlockCheckerAdapter;
import com.android.server.telecom.callfiltering.BlockCheckerFilter;
import com.android.server.telecom.callfiltering.CallFilterResultCallback;
import com.android.server.telecom.callfiltering.CallFilteringResult;
import com.android.server.telecom.callfiltering.CallFilteringResult.Builder;
import com.android.server.telecom.callfiltering.DirectToVoicemailFilter;
import com.android.server.telecom.callfiltering.IncomingCallFilter;
import com.android.server.telecom.callfiltering.IncomingCallFilterGraph;
import com.android.server.telecom.callfiltering.NewCallScreeningServiceFilter;
import com.android.server.telecom.callredirection.CallRedirectionProcessor;
import com.android.server.telecom.components.ErrorDialogActivity;
import com.android.server.telecom.components.TelecomBroadcastReceiver;
import com.android.server.telecom.settings.BlockedNumbersUtil;
import com.android.server.telecom.ui.AudioProcessingNotification;
import com.android.server.telecom.ui.CallRedirectionTimeoutDialogActivity;
import com.android.server.telecom.ui.ConfirmCallDialogActivity;
import com.android.server.telecom.ui.DisconnectedCallNotifier;
import com.android.server.telecom.ui.IncomingCallNotifier;
import com.android.server.telecom.ui.ToastFactory;

import java.util.Arrays;
import java.util.ArrayList;
import java.util.Collection;
import java.util.Collections;
import java.util.HashMap;
import java.util.HashSet;
import java.util.Iterator;
import java.util.LinkedList;
import java.util.List;
import java.util.Map;
import java.util.Objects;
import java.util.Optional;
import java.util.Set;
import java.util.concurrent.CompletableFuture;
import java.util.concurrent.ConcurrentHashMap;
import java.util.concurrent.CountDownLatch;
import java.util.concurrent.Executors;
import java.util.concurrent.TimeUnit;
import java.util.stream.Collectors;
import java.util.stream.IntStream;
import java.util.stream.Stream;

import org.codeaurora.ims.QtiCallConstants;
import org.codeaurora.ims.utils.QtiCarrierConfigHelper;
import org.codeaurora.ims.utils.QtiImsExtUtils;
/**
 * Singleton.
 *
 * NOTE: by design most APIs are package private, use the relevant adapter/s to allow
 * access from other packages specifically refraining from passing the CallsManager instance
 * beyond the com.android.server.telecom package boundary.
 */
@VisibleForTesting
public class CallsManager extends Call.ListenerBase
        implements VideoProviderProxy.Listener, CallFilterResultCallback, CurrentUserProxy {

    // TODO: Consider renaming this CallsManagerPlugin.
    @VisibleForTesting
    public interface CallsManagerListener {
        void onCallAdded(Call call);
        void onCallRemoved(Call call);
        void onCallStateChanged(Call call, int oldState, int newState);
        void onConnectionServiceChanged(
                Call call,
                ConnectionServiceWrapper oldService,
                ConnectionServiceWrapper newService);
        void onIncomingCallAnswered(Call call);
        void onIncomingCallRejected(Call call, boolean rejectWithMessage, String textMessage);
        void onCallAudioStateChanged(CallAudioState oldAudioState, CallAudioState newAudioState);
        void onRingbackRequested(Call call, boolean ringback);
        void onIsConferencedChanged(Call call);
        void onIsVoipAudioModeChanged(Call call);
        void onVideoStateChanged(Call call, int previousVideoState, int newVideoState);
        void onCanAddCallChanged(boolean canAddCall);
        void onSessionModifyRequestReceived(Call call, VideoProfile videoProfile);
        void onHoldToneRequested(Call call);
        void onExternalCallChanged(Call call, boolean isExternalCall);
        void onDisconnectedTonePlaying(boolean isTonePlaying);
        void onConnectionTimeChanged(Call call);
        void onConferenceStateChanged(Call call, boolean isConference);
        void onCdmaConferenceSwap(Call call);
    }

    /** Interface used to define the action which is executed delay under some condition. */
    interface PendingAction {
        void performAction();
    }

    private static final String TAG = "CallsManager";

    /**
     * Call filter specifier used with
     * {@link #getNumCallsWithState(int, Call, PhoneAccountHandle, int...)} to indicate only
     * self-managed calls should be included.
     */
    private static final int CALL_FILTER_SELF_MANAGED = 1;

    /**
     * Call filter specifier used with
     * {@link #getNumCallsWithState(int, Call, PhoneAccountHandle, int...)} to indicate only
     * managed calls should be included.
     */
    private static final int CALL_FILTER_MANAGED = 2;

    /**
     * Call filter specifier used with
     * {@link #getNumCallsWithState(int, Call, PhoneAccountHandle, int...)} to indicate both managed
     * and self-managed calls should be included.
     */
    private static final int CALL_FILTER_ALL = 3;

    private static final String PERMISSION_PROCESS_PHONE_ACCOUNT_REGISTRATION =
            "android.permission.PROCESS_PHONE_ACCOUNT_REGISTRATION";

    private static final int HANDLER_WAIT_TIMEOUT = 10000;
    private static final int MAXIMUM_LIVE_CALLS = 1;
    private static final int MAXIMUM_HOLD_CALLS = 1;
    private static final int MAXIMUM_RINGING_CALLS = 1;
    private static final int MAXIMUM_DIALING_CALLS = 1;
    private static final int MAXIMUM_OUTGOING_CALLS = 1;
    private static final int MAXIMUM_TOP_LEVEL_CALLS = 2;
    private static final int MAXIMUM_SELF_MANAGED_CALLS = 10;

    private static final int[] OUTGOING_CALL_STATES =
            {CallState.CONNECTING, CallState.SELECT_PHONE_ACCOUNT, CallState.DIALING,
                    CallState.PULLING};

    /**
     * These states are used by {@link #makeRoomForOutgoingCall(Call, boolean)} to determine which
     * call should be ended first to make room for a new outgoing call.
     */
    private static final int[] LIVE_CALL_STATES =
            {CallState.CONNECTING, CallState.SELECT_PHONE_ACCOUNT, CallState.DIALING,
                    CallState.PULLING, CallState.ACTIVE, CallState.AUDIO_PROCESSING};

    /**
     * These states determine which calls will cause {@link TelecomManager#isInCall()} or
     * {@link TelecomManager#isInManagedCall()} to return true.
     *
     * See also {@link PhoneStateBroadcaster}, which considers a similar set of states as being
     * off-hook.
     */
    public static final int[] ONGOING_CALL_STATES =
            {CallState.SELECT_PHONE_ACCOUNT, CallState.DIALING, CallState.PULLING, CallState.ACTIVE,
                    CallState.ON_HOLD, CallState.RINGING,  CallState.SIMULATED_RINGING,
                    CallState.ANSWERED, CallState.AUDIO_PROCESSING};

    private static final int[] ANY_CALL_STATE =
            {CallState.NEW, CallState.CONNECTING, CallState.SELECT_PHONE_ACCOUNT, CallState.DIALING,
                    CallState.RINGING, CallState.SIMULATED_RINGING, CallState.ACTIVE,
                    CallState.ON_HOLD, CallState.DISCONNECTED, CallState.ABORTED,
                    CallState.DISCONNECTING, CallState.PULLING, CallState.ANSWERED,
                    CallState.AUDIO_PROCESSING};

    public static final String TELECOM_CALL_ID_PREFIX = "TC@";

    // Maps call technologies in TelephonyManager to those in Analytics.
    private static final Map<Integer, Integer> sAnalyticsTechnologyMap;
    static {
        sAnalyticsTechnologyMap = new HashMap<>(5);
        sAnalyticsTechnologyMap.put(TelephonyManager.PHONE_TYPE_CDMA, Analytics.CDMA_PHONE);
        sAnalyticsTechnologyMap.put(TelephonyManager.PHONE_TYPE_GSM, Analytics.GSM_PHONE);
        sAnalyticsTechnologyMap.put(TelephonyManager.PHONE_TYPE_IMS, Analytics.IMS_PHONE);
        sAnalyticsTechnologyMap.put(TelephonyManager.PHONE_TYPE_SIP, Analytics.SIP_PHONE);
        sAnalyticsTechnologyMap.put(TelephonyManager.PHONE_TYPE_THIRD_PARTY,
                Analytics.THIRD_PARTY_PHONE);
    }

    /**
     * The main call repository. Keeps an instance of all live calls. New incoming and outgoing
     * calls are added to the map and removed when the calls move to the disconnected state.
     *
     * ConcurrentHashMap constructor params: 8 is initial table size, 0.9f is
     * load factor before resizing, 1 means we only expect a single thread to
     * access the map so make only a single shard
     */
    private final Set<Call> mCalls = Collections.newSetFromMap(
            new ConcurrentHashMap<Call, Boolean>(8, 0.9f, 1));

    /**
     * A pending call is one which requires user-intervention in order to be placed.
     * Used by {@link #startCallConfirmation}.
     */
    private Call mPendingCall;
    /**
     * Cached latest pending redirected call which requires user-intervention in order to be placed.
     * Used by {@link #onCallRedirectionComplete}.
     */
    private Call mPendingRedirectedOutgoingCall;

    /**
     * Cached call that's been answered but will be added to mCalls pending confirmation of active
     * status from the connection service.
     */
    private Call mPendingAudioProcessingCall;

    /**
     * Cached latest pending redirected call information which require user-intervention in order
     * to be placed. Used by {@link #onCallRedirectionComplete}.
     */
    private final Map<String, Runnable> mPendingRedirectedOutgoingCallInfo =
            new ConcurrentHashMap<>();
    /**
     * Cached latest pending Unredirected call information which require user-intervention in order
     * to be placed. Used by {@link #onCallRedirectionComplete}.
     */
    private final Map<String, Runnable> mPendingUnredirectedOutgoingCallInfo =
            new ConcurrentHashMap<>();

    private CompletableFuture<Call> mPendingCallConfirm;
    private CompletableFuture<Pair<Call, PhoneAccountHandle>> mPendingAccountSelection;

    // Instance variables for testing -- we keep the latest copy of the outgoing call futures
    // here so that we can wait on them in tests
    private CompletableFuture<Call> mLatestPostSelectionProcessingFuture;
    private CompletableFuture<Pair<Call, List<PhoneAccountSuggestion>>>
            mLatestPreAccountSelectionFuture;

    /**
     * The current telecom call ID.  Used when creating new instances of {@link Call}.  Should
     * only be accessed using the {@link #getNextCallId()} method which synchronizes on the
     * {@link #mLock} sync root.
     */
    private int mCallId = 0;

    private int mRttRequestId = 0;
    /**
     * Stores the current foreground user.
     */
    private UserHandle mCurrentUserHandle = UserHandle.of(ActivityManager.getCurrentUser());

    private final ConnectionServiceRepository mConnectionServiceRepository;
    private final DtmfLocalTonePlayer mDtmfLocalTonePlayer;
    private final InCallController mInCallController;
    private final CallAudioManager mCallAudioManager;
    private final CallRecordingTonePlayer mCallRecordingTonePlayer;
    private RespondViaSmsManager mRespondViaSmsManager;
    private final Ringer mRinger;
    private final InCallWakeLockController mInCallWakeLockController;
    // For this set initial table size to 16 because we add 13 listeners in
    // the CallsManager constructor.
    private final Set<CallsManagerListener> mListeners = Collections.newSetFromMap(
            new ConcurrentHashMap<CallsManagerListener, Boolean>(16, 0.9f, 1));
    private final HeadsetMediaButton mHeadsetMediaButton;
    private final WiredHeadsetManager mWiredHeadsetManager;
    private final SystemStateHelper mSystemStateHelper;
    private final BluetoothRouteManager mBluetoothRouteManager;
    private final DockManager mDockManager;
    private final TtyManager mTtyManager;
    private final ProximitySensorManager mProximitySensorManager;
    private final PhoneStateBroadcaster mPhoneStateBroadcaster;
    private final CallLogManager mCallLogManager;
    private final Context mContext;
    private final TelecomSystem.SyncRoot mLock;
    private final PhoneAccountRegistrar mPhoneAccountRegistrar;
    private final MissedCallNotifier mMissedCallNotifier;
    private final DisconnectedCallNotifier mDisconnectedCallNotifier;
    private IncomingCallNotifier mIncomingCallNotifier;
    private final CallerInfoLookupHelper mCallerInfoLookupHelper;
    private final IncomingCallFilter.Factory mIncomingCallFilterFactory;
    private final DefaultDialerCache mDefaultDialerCache;
    private final Timeouts.Adapter mTimeoutsAdapter;
    private final PhoneNumberUtilsAdapter mPhoneNumberUtilsAdapter;
    private final ClockProxy mClockProxy;
    private final ToastFactory mToastFactory;
    private final Set<Call> mLocallyDisconnectingCalls = new HashSet<>();
    private final Set<Call> mPendingCallsToDisconnect = new HashSet<>();
    private final ConnectionServiceFocusManager mConnectionSvrFocusMgr;
    /* Handler tied to thread in which CallManager was initialized. */
    private final Handler mHandler = new Handler(Looper.getMainLooper());
    private final EmergencyCallHelper mEmergencyCallHelper;
    private final RoleManagerAdapter mRoleManagerAdapter;

    private final ConnectionServiceFocusManager.CallsManagerRequester mRequester =
            new ConnectionServiceFocusManager.CallsManagerRequester() {
                @Override
                public void releaseConnectionService(
                        ConnectionServiceFocusManager.ConnectionServiceFocus connectionService) {
                    mCalls.stream()
                            .filter(c -> c.getConnectionServiceWrapper().equals(connectionService))
                            .forEach(c -> c.disconnect("release " +
                                    connectionService.getComponentName().getPackageName()));
                }

                @Override
                public void setCallsManagerListener(CallsManagerListener listener) {
                    mListeners.add(listener);
                }
            };

    private boolean mCanAddCall = true;

    private int mMaxNumberOfSimultaneouslyActiveSims = -1;

    private Runnable mStopTone;

    private LinkedList<HandlerThread> mGraphHandlerThreads;

<<<<<<< HEAD
    // Two global variables used to handle the Emergency Call when there
    // is no room available for emergency call. Buffer the Emergency Call
    // in mPendingMOEmerCall until the Current Active call is disconnected
    // successfully and place the mPendingMOEmerCall followed by clearing
    // buffer.
    private Call mPendingMOEmerCall = null;
    private Call mDisconnectingCall = null;
=======
    private boolean mHasActiveRttCall = false;
>>>>>>> 3c241940

    /**
     * Listener to PhoneAccountRegistrar events.
     */
    private PhoneAccountRegistrar.Listener mPhoneAccountListener =
            new PhoneAccountRegistrar.Listener() {
        public void onPhoneAccountRegistered(PhoneAccountRegistrar registrar,
                                             PhoneAccountHandle handle) {
            broadcastRegisterIntent(handle);
        }
        public void onPhoneAccountUnRegistered(PhoneAccountRegistrar registrar,
                                               PhoneAccountHandle handle) {
            broadcastUnregisterIntent(handle);
        }

        @Override
        public void onPhoneAccountChanged(PhoneAccountRegistrar registrar,
                PhoneAccount phoneAccount) {
            handlePhoneAccountChanged(registrar, phoneAccount);
        }
    };

    /**
     * Receiver for enhanced call blocking feature to update the emergency call notification
     * in below cases:
     *  1) Carrier config changed.
     *  2) Blocking suppression state changed.
     */
    private final BroadcastReceiver mReceiver = new BroadcastReceiver() {
        @Override
        public void onReceive(Context context, Intent intent) {
            Log.startSession("CM.CCCR");
            String action = intent.getAction();
            if (CarrierConfigManager.ACTION_CARRIER_CONFIG_CHANGED.equals(action)
                    || SystemContract.ACTION_BLOCK_SUPPRESSION_STATE_CHANGED.equals(action)) {
                new UpdateEmergencyCallNotificationTask().doInBackground(
                        Pair.create(context, Log.createSubsession()));
            }
        }
    };

    private static class UpdateEmergencyCallNotificationTask
            extends AsyncTask<Pair<Context, Session>, Void, Void> {
        @SafeVarargs
        @Override
        protected final Void doInBackground(Pair<Context, Session>... args) {
            if (args == null || args.length != 1 || args[0] == null) {
                Log.e(this, new IllegalArgumentException(), "Incorrect invocation");
                return null;
            }
            Log.continueSession(args[0].second, "CM.UECNT");
            Context context = args[0].first;
            BlockedNumbersUtil.updateEmergencyCallNotification(context,
                    SystemContract.shouldShowEmergencyCallNotification(context));
            Log.endSession();
            return null;
        }
    }

    /**
     * Initializes the required Telecom components.
     */
    @VisibleForTesting
    public CallsManager(
            Context context,
            TelecomSystem.SyncRoot lock,
            CallerInfoLookupHelper callerInfoLookupHelper,
            MissedCallNotifier missedCallNotifier,
            DisconnectedCallNotifier.Factory disconnectedCallNotifierFactory,
            PhoneAccountRegistrar phoneAccountRegistrar,
            HeadsetMediaButtonFactory headsetMediaButtonFactory,
            ProximitySensorManagerFactory proximitySensorManagerFactory,
            InCallWakeLockControllerFactory inCallWakeLockControllerFactory,
            ConnectionServiceFocusManager.ConnectionServiceFocusManagerFactory
                    connectionServiceFocusManagerFactory,
            CallAudioManager.AudioServiceFactory audioServiceFactory,
            BluetoothRouteManager bluetoothManager,
            WiredHeadsetManager wiredHeadsetManager,
            SystemStateHelper systemStateHelper,
            DefaultDialerCache defaultDialerCache,
            Timeouts.Adapter timeoutsAdapter,
            AsyncRingtonePlayer asyncRingtonePlayer,
            PhoneNumberUtilsAdapter phoneNumberUtilsAdapter,
            EmergencyCallHelper emergencyCallHelper,
            InCallTonePlayer.ToneGeneratorFactory toneGeneratorFactory,
            ClockProxy clockProxy,
            AudioProcessingNotification audioProcessingNotification,
            BluetoothStateReceiver bluetoothStateReceiver,
            CallAudioRouteStateMachine.Factory callAudioRouteStateMachineFactory,
            CallAudioModeStateMachine.Factory callAudioModeStateMachineFactory,
            InCallControllerFactory inCallControllerFactory,
            RoleManagerAdapter roleManagerAdapter,
            IncomingCallFilter.Factory incomingCallFilterFactory,
            ToastFactory toastFactory) {
        mContext = context;
        mLock = lock;
        mPhoneNumberUtilsAdapter = phoneNumberUtilsAdapter;
        mPhoneAccountRegistrar = phoneAccountRegistrar;
        mPhoneAccountRegistrar.addListener(mPhoneAccountListener);
        mMissedCallNotifier = missedCallNotifier;
        mDisconnectedCallNotifier = disconnectedCallNotifierFactory.create(mContext, this);
        StatusBarNotifier statusBarNotifier = new StatusBarNotifier(context, this);
        mWiredHeadsetManager = wiredHeadsetManager;
        mSystemStateHelper = systemStateHelper;
        mDefaultDialerCache = defaultDialerCache;
        mBluetoothRouteManager = bluetoothManager;
        mDockManager = new DockManager(context);
        mTimeoutsAdapter = timeoutsAdapter;
        mEmergencyCallHelper = emergencyCallHelper;
        mCallerInfoLookupHelper = callerInfoLookupHelper;
        mIncomingCallFilterFactory = incomingCallFilterFactory;

        mDtmfLocalTonePlayer =
                new DtmfLocalTonePlayer(new DtmfLocalTonePlayer.ToneGeneratorProxy());
        CallAudioRouteStateMachine callAudioRouteStateMachine =
                callAudioRouteStateMachineFactory.create(
                        context,
                        this,
                        bluetoothManager,
                        wiredHeadsetManager,
                        statusBarNotifier,
                        audioServiceFactory,
                        CallAudioRouteStateMachine.EARPIECE_AUTO_DETECT
                );
        callAudioRouteStateMachine.initialize();

        CallAudioRoutePeripheralAdapter callAudioRoutePeripheralAdapter =
                new CallAudioRoutePeripheralAdapter(
                        callAudioRouteStateMachine,
                        bluetoothManager,
                        wiredHeadsetManager,
                        mDockManager);

        AudioManager audioManager = (AudioManager) mContext.getSystemService(Context.AUDIO_SERVICE);
        InCallTonePlayer.MediaPlayerFactory mediaPlayerFactory =
                (resourceId, attributes) ->
                        new InCallTonePlayer.MediaPlayerAdapterImpl(
                                MediaPlayer.create(mContext, resourceId, attributes,
                                        audioManager.generateAudioSessionId()));
        InCallTonePlayer.Factory playerFactory = new InCallTonePlayer.Factory(
                callAudioRoutePeripheralAdapter, lock, toneGeneratorFactory, mediaPlayerFactory,
                () -> audioManager.getStreamVolume(AudioManager.STREAM_RING) > 0);

        SystemSettingsUtil systemSettingsUtil = new SystemSettingsUtil();
        RingtoneFactory ringtoneFactory = new RingtoneFactory(this, context);
        SystemVibrator systemVibrator = new SystemVibrator(context);
        mInCallController = inCallControllerFactory.create(context, mLock, this,
                systemStateHelper, defaultDialerCache, mTimeoutsAdapter,
                emergencyCallHelper);
        mRinger = new Ringer(playerFactory, context, systemSettingsUtil, asyncRingtonePlayer,
                ringtoneFactory, systemVibrator,
                new Ringer.VibrationEffectProxy(), mInCallController);
        mCallRecordingTonePlayer = new CallRecordingTonePlayer(mContext, audioManager, mLock);
        mCallAudioManager = new CallAudioManager(callAudioRouteStateMachine,
                this, callAudioModeStateMachineFactory.create(systemStateHelper,
                (AudioManager) mContext.getSystemService(Context.AUDIO_SERVICE)),
                playerFactory, mRinger, new RingbackPlayer(playerFactory),
                bluetoothStateReceiver, mDtmfLocalTonePlayer);

        mConnectionSvrFocusMgr = connectionServiceFocusManagerFactory.create(mRequester);
        mHeadsetMediaButton = headsetMediaButtonFactory.create(context, this, mLock);
        mTtyManager = new TtyManager(context, mWiredHeadsetManager);
        mProximitySensorManager = proximitySensorManagerFactory.create(context, this);
        mPhoneStateBroadcaster = new PhoneStateBroadcaster(this);
        mCallLogManager = new CallLogManager(context, phoneAccountRegistrar, mMissedCallNotifier);
        mConnectionServiceRepository =
                new ConnectionServiceRepository(mPhoneAccountRegistrar, mContext, mLock, this);
        mInCallWakeLockController = inCallWakeLockControllerFactory.create(context, this);
        mClockProxy = clockProxy;
        mToastFactory = toastFactory;
        mRoleManagerAdapter = roleManagerAdapter;

        mListeners.add(mInCallWakeLockController);
        mListeners.add(statusBarNotifier);
        mListeners.add(mCallLogManager);
        mListeners.add(mPhoneStateBroadcaster);
        mListeners.add(mInCallController);
        mListeners.add(mCallAudioManager);
        mListeners.add(mCallRecordingTonePlayer);
        mListeners.add(missedCallNotifier);
        mListeners.add(mDisconnectedCallNotifier);
        mListeners.add(mHeadsetMediaButton);
        mListeners.add(mProximitySensorManager);
        mListeners.add(audioProcessingNotification);

        // There is no USER_SWITCHED broadcast for user 0, handle it here explicitly.
        final UserManager userManager = UserManager.get(mContext);
        // Don't load missed call if it is run in split user model.
        if (userManager.isPrimaryUser()) {
            onUserSwitch(Process.myUserHandle());
        }
        // Register BroadcastReceiver to handle enhanced call blocking feature related event.
        IntentFilter intentFilter = new IntentFilter(
                CarrierConfigManager.ACTION_CARRIER_CONFIG_CHANGED);
        intentFilter.addAction(SystemContract.ACTION_BLOCK_SUPPRESSION_STATE_CHANGED);
        context.registerReceiver(mReceiver, intentFilter);
        mGraphHandlerThreads = new LinkedList<>();
        QtiCarrierConfigHelper.getInstance().setup(mContext);
    }

    public void setIncomingCallNotifier(IncomingCallNotifier incomingCallNotifier) {
        if (mIncomingCallNotifier != null) {
            mListeners.remove(mIncomingCallNotifier);
        }
        mIncomingCallNotifier = incomingCallNotifier;
        mListeners.add(mIncomingCallNotifier);
    }

    public void setRespondViaSmsManager(RespondViaSmsManager respondViaSmsManager) {
        if (mRespondViaSmsManager != null) {
            mListeners.remove(mRespondViaSmsManager);
        }
        mRespondViaSmsManager = respondViaSmsManager;
        mListeners.add(respondViaSmsManager);
    }

    public RespondViaSmsManager getRespondViaSmsManager() {
        return mRespondViaSmsManager;
    }

    public CallerInfoLookupHelper getCallerInfoLookupHelper() {
        return mCallerInfoLookupHelper;
    }

    public RoleManagerAdapter getRoleManagerAdapter() {
        return mRoleManagerAdapter;
    }

    @Override
    public void onSuccessfulOutgoingCall(Call call, int callState) {
        Log.v(this, "onSuccessfulOutgoingCall, %s", call);
        call.setPostCallPackageName(getRoleManagerAdapter().getDefaultCallScreeningApp());

        setCallState(call, callState, "successful outgoing call");
        if (!mCalls.contains(call)) {
            // Call was not added previously in startOutgoingCall due to it being a potential MMI
            // code, so add it now.
            addCall(call);
        }

        // The call's ConnectionService has been updated.
        for (CallsManagerListener listener : mListeners) {
            listener.onConnectionServiceChanged(call, null, call.getConnectionService());
        }

        markCallAsDialing(call);
    }

    @Override
    public void onFailedOutgoingCall(Call call, DisconnectCause disconnectCause) {
        Log.v(this, "onFailedOutgoingCall, call: %s", call);

        markCallAsRemoved(call);
    }

    @Override
    public void onSuccessfulIncomingCall(Call incomingCall) {
        Log.d(this, "onSuccessfulIncomingCall");
        PhoneAccount phoneAccount = mPhoneAccountRegistrar.getPhoneAccountUnchecked(
                incomingCall.getTargetPhoneAccount());
        Bundle extras =
            phoneAccount == null || phoneAccount.getExtras() == null
                ? new Bundle()
                : phoneAccount.getExtras();
        if (incomingCall.hasProperty(Connection.PROPERTY_EMERGENCY_CALLBACK_MODE) ||
                incomingCall.isSelfManaged() ||
                extras.getBoolean(PhoneAccount.EXTRA_SKIP_CALL_FILTERING)) {
            Log.i(this, "Skipping call filtering for %s (ecm=%b, selfMgd=%b, skipExtra=%b)",
                    incomingCall.getId(),
                    incomingCall.hasProperty(Connection.PROPERTY_EMERGENCY_CALLBACK_MODE),
                    incomingCall.isSelfManaged(),
                    extras.getBoolean(PhoneAccount.EXTRA_SKIP_CALL_FILTERING));
            onCallFilteringComplete(incomingCall, new Builder()
                    .setShouldAllowCall(true)
                    .setShouldReject(false)
                    .setShouldAddToCallLog(true)
                    .setShouldShowNotification(true)
                    .build());
            incomingCall.setIsUsingCallFiltering(false);
            return;
        }

        IncomingCallFilterGraph graph = setUpCallFilterGraph(incomingCall);
        graph.performFiltering();
    }

    private IncomingCallFilterGraph setUpCallFilterGraph(Call incomingCall) {
        incomingCall.setIsUsingCallFiltering(true);
        String carrierPackageName = getCarrierPackageName();
        String defaultDialerPackageName = TelecomManager.from(mContext).getDefaultDialerPackage();
        String userChosenPackageName = getRoleManagerAdapter().getDefaultCallScreeningApp();
        AppLabelProxy appLabelProxy = packageName -> AppLabelProxy.Util.getAppLabel(
                mContext.getPackageManager(), packageName);
        ParcelableCallUtils.Converter converter = new ParcelableCallUtils.Converter();

        IncomingCallFilterGraph graph = new IncomingCallFilterGraph(incomingCall,
                this::onCallFilteringComplete, mContext, mTimeoutsAdapter, mLock);
        DirectToVoicemailFilter voicemailFilter = new DirectToVoicemailFilter(incomingCall,
                mCallerInfoLookupHelper);
        BlockCheckerFilter blockCheckerFilter = new BlockCheckerFilter(mContext, incomingCall,
                mCallerInfoLookupHelper, new BlockCheckerAdapter());
        NewCallScreeningServiceFilter carrierCallScreeningServiceFilter =
                new NewCallScreeningServiceFilter(incomingCall, carrierPackageName,
                        NewCallScreeningServiceFilter.PACKAGE_TYPE_CARRIER, mContext, this,
                        appLabelProxy, converter);
        NewCallScreeningServiceFilter defaultDialerCallScreeningServiceFilter =
                new NewCallScreeningServiceFilter(incomingCall, defaultDialerPackageName,
                        NewCallScreeningServiceFilter.PACKAGE_TYPE_DEFAULT_DIALER, mContext, this,
                        appLabelProxy, converter);
        NewCallScreeningServiceFilter userChosenCallScreeningServiceFilter =
                new NewCallScreeningServiceFilter(incomingCall, userChosenPackageName,
                        NewCallScreeningServiceFilter.PACKAGE_TYPE_USER_CHOSEN, mContext, this,
                        appLabelProxy, converter);
        graph.addFilter(voicemailFilter);
        graph.addFilter(blockCheckerFilter);
        graph.addFilter(carrierCallScreeningServiceFilter);
        graph.addFilter(defaultDialerCallScreeningServiceFilter);
        graph.addFilter(userChosenCallScreeningServiceFilter);
        IncomingCallFilterGraph.addEdge(voicemailFilter, carrierCallScreeningServiceFilter);
        IncomingCallFilterGraph.addEdge(blockCheckerFilter, carrierCallScreeningServiceFilter);
        IncomingCallFilterGraph.addEdge(carrierCallScreeningServiceFilter,
                defaultDialerCallScreeningServiceFilter);
        IncomingCallFilterGraph.addEdge(carrierCallScreeningServiceFilter,
                userChosenCallScreeningServiceFilter);
        mGraphHandlerThreads.add(graph.getHandlerThread());
        return graph;
    }

    private String getCarrierPackageName() {
        ComponentName componentName = null;
        CarrierConfigManager configManager = (CarrierConfigManager) mContext.getSystemService
                (Context.CARRIER_CONFIG_SERVICE);
        PersistableBundle configBundle = configManager.getConfig();
        if (configBundle != null) {
            componentName = ComponentName.unflattenFromString(configBundle.getString
                    (CarrierConfigManager.KEY_CARRIER_CALL_SCREENING_APP_STRING, ""));
        }

        return componentName != null ? componentName.getPackageName() : null;
    }

    @Override
    public void onCallFilteringComplete(Call incomingCall, CallFilteringResult result) {
        // Only set the incoming call as ringing if it isn't already disconnected. It is possible
        // that the connection service disconnected the call before it was even added to Telecom, in
        // which case it makes no sense to set it back to a ringing state.
        mGraphHandlerThreads.clear();

        if (incomingCall.getState() != CallState.DISCONNECTED &&
                incomingCall.getState() != CallState.DISCONNECTING) {
            setCallState(incomingCall, CallState.RINGING,
                    result.shouldAllowCall ? "successful incoming call" : "blocking call");
        } else {
            Log.i(this, "onCallFilteringCompleted: call already disconnected.");
            return;
        }

        if (result.shouldAllowCall) {
            incomingCall.setPostCallPackageName(
                    getRoleManagerAdapter().getDefaultCallScreeningApp());

            if (hasMaximumManagedRingingCalls(incomingCall)) {
                if (shouldSilenceInsteadOfReject(incomingCall)) {
                    incomingCall.silence();
                } else {
                    Log.i(this, "onCallFilteringCompleted: Call rejected! " +
                            "Exceeds maximum number of ringing calls.");
                    rejectCallAndLog(incomingCall, result);
                }
            } else if (hasMaximumManagedDialingCalls(incomingCall)) {
                if (shouldSilenceInsteadOfReject(incomingCall)) {
                    incomingCall.silence();
                } else {

                    Log.i(this, "onCallFilteringCompleted: Call rejected! Exceeds maximum number of " +
                            "dialing calls.");
                    rejectCallAndLog(incomingCall, result);
                }
            } else if (!isIncomingVideoCallAllowed(incomingCall)) {
                Log.i(this, "onCallFilteringCompleted: MT Video Call rejecting.");
                rejectCallAndLog(incomingCall, result);
            } else if (result.shouldScreenViaAudio) {
                Log.i(this, "onCallFilteringCompleted: starting background audio processing");
                answerCallForAudioProcessing(incomingCall);
                incomingCall.setAudioProcessingRequestingApp(result.mCallScreeningAppName);
            } else if (result.shouldSilence) {
                Log.i(this, "onCallFilteringCompleted: setting the call to silent ringing state");
                incomingCall.setSilentRingingRequested(true);
                addCall(incomingCall);
            } else {
                addCall(incomingCall);
            }
        } else {
            if (result.shouldReject) {
                Log.i(this, "onCallFilteringCompleted: blocked call, rejecting.");
                incomingCall.reject(false, null);
            }
            if (result.shouldAddToCallLog) {
                Log.i(this, "onCallScreeningCompleted: blocked call, adding to call log.");
                if (result.shouldShowNotification) {
                    Log.w(this, "onCallScreeningCompleted: blocked call, showing notification.");
                }
                mCallLogManager.logCall(incomingCall, Calls.BLOCKED_TYPE,
                        result.shouldShowNotification, result);
            } else if (result.shouldShowNotification) {
                Log.i(this, "onCallScreeningCompleted: blocked call, showing notification.");
                mMissedCallNotifier.showMissedCallNotification(
                        new MissedCallNotifier.CallInfo(incomingCall));
            }
        }
    }

    /**
     * Determines if the incoming video call is allowed or not
     *
     * @param Call The incoming call.
     * @return {@code false} if incoming video call is not allowed.
     */
    private static boolean isIncomingVideoCallAllowed(Call call) {
        Bundle extras = call.getExtras();
        if (extras == null || (!isIncomingVideoCall(call))) {
            Log.w(TAG, "isIncomingVideoCallAllowed: null Extras or not an incoming video call " +
                    "or allow video calls in low battery");
            return true;
        }

        final boolean isLowBattery = extras.getBoolean(QtiCallConstants.LOW_BATTERY_EXTRA_KEY,
                false);
        Log.d(TAG, "isIncomingVideoCallAllowed: lowbattery = " + isLowBattery);
        return !isLowBattery;
    }

    private static boolean isIncomingVideoCall(Call call) {
        return (!VideoProfile.isAudioOnly(call.getVideoState()) &&
            call.getState() == CallState.RINGING);
    }

    /**
     * In the event that the maximum supported calls of a given type is reached, the
     * default behavior is to reject any additional calls of that type.  This checks
     * if the device is configured to silence instead of reject the call, provided
     * that the incoming call is from a different source (connection service).
     */
    private boolean shouldSilenceInsteadOfReject(Call incomingCall) {
        if (!mContext.getResources().getBoolean(
                R.bool.silence_incoming_when_different_service_and_maximum_ringing)) {
            return false;
        }

        for (Call call : mCalls) {
            // Only operate on top-level calls
            if (call.getParentCall() != null) {
                continue;
            }

            if (call.isExternalCall()) {
                continue;
            }

            if (call.getConnectionService() == incomingCall.getConnectionService()) {
                return false;
            }
        }

        return true;
    }

    @Override
    public void onFailedIncomingCall(Call call) {
        setCallState(call, CallState.DISCONNECTED, "failed incoming call");
        call.removeListener(this);
    }

    @Override
    public void onSuccessfulUnknownCall(Call call, int callState) {
        setCallState(call, callState, "successful unknown call");
        Log.i(this, "onSuccessfulUnknownCall for call %s", call);
        addCall(call);
    }

    @Override
    public void onFailedUnknownCall(Call call) {
        Log.i(this, "onFailedUnknownCall for call %s", call);
        setCallState(call, CallState.DISCONNECTED, "failed unknown call");
        call.removeListener(this);
    }

    @Override
    public void onRingbackRequested(Call call, boolean ringback) {
        for (CallsManagerListener listener : mListeners) {
            listener.onRingbackRequested(call, ringback);
        }
    }

    @Override
    public void onPostDialWait(Call call, String remaining) {
        mInCallController.onPostDialWait(call, remaining);
    }

    @Override
    public void onPostDialChar(final Call call, char nextChar) {
        if (PhoneNumberUtils.is12Key(nextChar)) {
            // Play tone if it is one of the dialpad digits, canceling out the previously queued
            // up stopTone runnable since playing a new tone automatically stops the previous tone.
            if (mStopTone != null) {
                mHandler.removeCallbacks(mStopTone.getRunnableToCancel());
                mStopTone.cancel();
            }

            mDtmfLocalTonePlayer.playTone(call, nextChar);

            mStopTone = new Runnable("CM.oPDC", mLock) {
                @Override
                public void loggedRun() {
                    // Set a timeout to stop the tone in case there isn't another tone to
                    // follow.
                    mDtmfLocalTonePlayer.stopTone(call);
                }
            };
            mHandler.postDelayed(mStopTone.prepare(),
                    Timeouts.getDelayBetweenDtmfTonesMillis(mContext.getContentResolver()));
        } else if (nextChar == 0 || nextChar == TelecomManager.DTMF_CHARACTER_WAIT ||
                nextChar == TelecomManager.DTMF_CHARACTER_PAUSE) {
            // Stop the tone if a tone is playing, removing any other stopTone callbacks since
            // the previous tone is being stopped anyway.
            if (mStopTone != null) {
                mHandler.removeCallbacks(mStopTone.getRunnableToCancel());
                mStopTone.cancel();
            }
            mDtmfLocalTonePlayer.stopTone(call);
        } else {
            Log.w(this, "onPostDialChar: invalid value %d", nextChar);
        }
    }

    @Override
    public void onConnectionPropertiesChanged(Call call, boolean didRttChange) {
        if (didRttChange) {
            updateHasActiveRttCall();
        }
    }

    @Override
    public void onParentChanged(Call call) {
        // parent-child relationship affects which call should be foreground, so do an update.
        updateCanAddCall();
        for (CallsManagerListener listener : mListeners) {
            listener.onIsConferencedChanged(call);
        }
    }

    @Override
    public void onChildrenChanged(Call call) {
        // parent-child relationship affects which call should be foreground, so do an update.
        updateCanAddCall();
        for (CallsManagerListener listener : mListeners) {
            listener.onIsConferencedChanged(call);
        }
    }

    @Override
    public void onConferenceStateChanged(Call call, boolean isConference) {
        // Conference changed whether it is treated as a conference or not.
        updateCanAddCall();
        for (CallsManagerListener listener : mListeners) {
            listener.onConferenceStateChanged(call, isConference);
        }
    }

    @Override
    public void onCdmaConferenceSwap(Call call) {
        // SWAP was executed on a CDMA conference
        for (CallsManagerListener listener : mListeners) {
            listener.onCdmaConferenceSwap(call);
        }
    }

    @Override
    public void onIsVoipAudioModeChanged(Call call) {
        for (CallsManagerListener listener : mListeners) {
            listener.onIsVoipAudioModeChanged(call);
        }
    }

    @Override
    public void onVideoStateChanged(Call call, int previousVideoState, int newVideoState) {
        for (CallsManagerListener listener : mListeners) {
            listener.onVideoStateChanged(call, previousVideoState, newVideoState);
        }
    }

    @Override
    public boolean onCanceledViaNewOutgoingCallBroadcast(final Call call,
            long disconnectionTimeout) {
        mPendingCallsToDisconnect.add(call);
        mHandler.postDelayed(new Runnable("CM.oCVNOCB", mLock) {
            @Override
            public void loggedRun() {
                if (mPendingCallsToDisconnect.remove(call)) {
                    Log.i(this, "Delayed disconnection of call: %s", call);
                    call.disconnect();
                }
            }
        }.prepare(), disconnectionTimeout);

        return true;
    }

    /**
     * Handles changes to the {@link Connection.VideoProvider} for a call.  Adds the
     * {@link CallsManager} as a listener for the {@link VideoProviderProxy} which is created
     * in {@link Call#setVideoProvider(IVideoProvider)}.  This allows the {@link CallsManager} to
     * respond to callbacks from the {@link VideoProviderProxy}.
     *
     * @param call The call.
     */
    @Override
    public void onVideoCallProviderChanged(Call call) {
        VideoProviderProxy videoProviderProxy = call.getVideoProviderProxy();

        if (videoProviderProxy == null) {
            return;
        }

        videoProviderProxy.addListener(this);
    }

    /**
     * Handles session modification requests received via the {@link TelecomVideoCallCallback} for
     * a call.  Notifies listeners of the {@link CallsManager.CallsManagerListener} of the session
     * modification request.
     *
     * @param call The call.
     * @param videoProfile The {@link VideoProfile}.
     */
    @Override
    public void onSessionModifyRequestReceived(Call call, VideoProfile videoProfile) {
        int videoState = videoProfile != null ? videoProfile.getVideoState() :
                VideoProfile.STATE_AUDIO_ONLY;
        Log.v(TAG, "onSessionModifyRequestReceived : videoProfile = " + VideoProfile
                .videoStateToString(videoState));

        for (CallsManagerListener listener : mListeners) {
            listener.onSessionModifyRequestReceived(call, videoProfile);
        }
    }

    public Collection<Call> getCalls() {
        return Collections.unmodifiableCollection(mCalls);
    }

    /**
     * Play or stop a call hold tone for a call.  Triggered via
     * {@link Connection#sendConnectionEvent(String)} when the
     * {@link Connection#EVENT_ON_HOLD_TONE_START} event or
     * {@link Connection#EVENT_ON_HOLD_TONE_STOP} event is passed through to the
     *
     * @param call The call which requested the hold tone.
     */
    @Override
    public void onHoldToneRequested(Call call) {
        for (CallsManagerListener listener : mListeners) {
            listener.onHoldToneRequested(call);
        }
    }

    /**
     * A {@link Call} managed by the {@link CallsManager} has requested a handover to another
     * {@link PhoneAccount}.
     * @param call The call.
     * @param handoverTo The {@link PhoneAccountHandle} to handover the call to.
     * @param videoState The desired video state of the call after handover.
     * @param extras
     */
    @Override
    public void onHandoverRequested(Call call, PhoneAccountHandle handoverTo, int videoState,
                                    Bundle extras, boolean isLegacy) {
        if (isLegacy) {
            requestHandoverViaEvents(call, handoverTo, videoState, extras);
        } else {
            requestHandover(call, handoverTo, videoState, extras);
        }
    }

    @VisibleForTesting
    public Call getForegroundCall() {
        if (mCallAudioManager == null) {
            // Happens when getForegroundCall is called before full initialization.
            return null;
        }
        return mCallAudioManager.getForegroundCall();
    }

    @Override
    public void onCallHoldFailed(Call call) {
        markAllAnsweredCallAsRinging(call, "hold");
    }

    @Override
    public void onCallSwitchFailed(Call call) {
        markAllAnsweredCallAsRinging(call, "switch");
    }

    private void markAllAnsweredCallAsRinging(Call call, String actionName) {
        // Normally, we don't care whether a call hold or switch has failed.
        // However, if a call was held or switched in order to answer an incoming call, that
        // incoming call needs to be brought out of the ANSWERED state so that the user can
        // try the operation again.
        for (Call call1 : mCalls) {
            if (call1 != call && call1.getState() == CallState.ANSWERED) {
                setCallState(call1, CallState.RINGING, actionName + " failed on other call");
            }
        }
    }

    @Override
    public UserHandle getCurrentUserHandle() {
        return mCurrentUserHandle;
    }

    public CallAudioManager getCallAudioManager() {
        return mCallAudioManager;
    }

    InCallController getInCallController() {
        return mInCallController;
    }

    EmergencyCallHelper getEmergencyCallHelper() {
        return mEmergencyCallHelper;
    }

    public DefaultDialerCache getDefaultDialerCache() {
        return mDefaultDialerCache;
    }

    @VisibleForTesting
    public PhoneAccountRegistrar.Listener getPhoneAccountListener() {
        return mPhoneAccountListener;
    }

    public boolean hasEmergencyRttCall() {
        for (Call call : mCalls) {
            if (call.isEmergencyCall() && call.isRttCall()) {
                return true;
            }
        }
        return false;
    }

    @VisibleForTesting
    public boolean hasOnlyDisconnectedCalls() {
        if (mCalls.size() == 0) {
            return false;
        }
        for (Call call : mCalls) {
            if (!call.isDisconnected()) {
                return false;
            }
        }
        return true;
    }

    public boolean hasVideoCall() {
        for (Call call : mCalls) {
            if (VideoProfile.isVideo(call.getVideoState())) {
                return true;
            }
        }
        return false;
    }

    @VisibleForTesting
    public CallAudioState getAudioState() {
        return mCallAudioManager.getCallAudioState();
    }

    boolean isTtySupported() {
        return mTtyManager.isTtySupported();
    }

    int getCurrentTtyMode() {
        return mTtyManager.getCurrentTtyMode();
    }

    @VisibleForTesting
    public void addListener(CallsManagerListener listener) {
        mListeners.add(listener);
    }

    @VisibleForTesting
    public void removeListener(CallsManagerListener listener) {
        mListeners.remove(listener);
    }

    void processIncomingConference(PhoneAccountHandle phoneAccountHandle, Bundle extras) {
        Log.d(this, "processIncomingCallConference");
        processIncomingCallIntent(phoneAccountHandle, extras, true);
    }

    /**
     * Starts the process to attach the call to a connection service.
     *
     * @param phoneAccountHandle The phone account which contains the component name of the
     *        connection service to use for this call.
     * @param extras The optional extras Bundle passed with the intent used for the incoming call.
     */
    void processIncomingCallIntent(PhoneAccountHandle phoneAccountHandle, Bundle extras) {
        processIncomingCallIntent(phoneAccountHandle, extras, false);
    }

    void processIncomingCallIntent(PhoneAccountHandle phoneAccountHandle, Bundle extras,
        boolean isConference) {
        Log.d(this, "processIncomingCallIntent");
        boolean isHandover = extras.getBoolean(TelecomManager.EXTRA_IS_HANDOVER);
        Uri handle = extras.getParcelable(TelecomManager.EXTRA_INCOMING_CALL_ADDRESS);
        if (handle == null) {
            // Required for backwards compatibility
            handle = extras.getParcelable(TelephonyManager.EXTRA_INCOMING_NUMBER);
        }
        Call call = new Call(
                getNextCallId(),
                mContext,
                this,
                mLock,
                mConnectionServiceRepository,
                mPhoneNumberUtilsAdapter,
                handle,
                null /* gatewayInfo */,
                null /* connectionManagerPhoneAccount */,
                phoneAccountHandle,
                Call.CALL_DIRECTION_INCOMING /* callDirection */,
                false /* forceAttachToExistingConnection */,
                isConference, /* isConference */
                mClockProxy,
                mToastFactory);

        // Ensure new calls related to self-managed calls/connections are set as such.  This will
        // be overridden when the actual connection is returned in startCreateConnection, however
        // doing this now ensures the logs and any other logic will treat this call as self-managed
        // from the moment it is created.
        PhoneAccount phoneAccount = mPhoneAccountRegistrar.getPhoneAccountUnchecked(
                phoneAccountHandle);
        if (phoneAccount != null) {
            call.setIsSelfManaged(phoneAccount.isSelfManaged());
            if (call.isSelfManaged()) {
                // Self managed calls will always be voip audio mode.
                call.setIsVoipAudioMode(true);
            } else {
                // Incoming call is managed, the active call is self-managed and can't be held.
                // We need to set extras on it to indicate whether answering will cause a
                // active self-managed call to drop.
                Call activeCall = (Call) mConnectionSvrFocusMgr.getCurrentFocusCall();
                if (activeCall != null && !canHold(activeCall) && activeCall.isSelfManaged()) {
                    Bundle dropCallExtras = new Bundle();
                    dropCallExtras.putBoolean(Connection.EXTRA_ANSWERING_DROPS_FG_CALL, true);

                    // Include the name of the app which will drop the call.
                    CharSequence droppedApp = activeCall.getTargetPhoneAccountLabel();
                    dropCallExtras.putCharSequence(
                            Connection.EXTRA_ANSWERING_DROPS_FG_CALL_APP_NAME, droppedApp);
                    Log.i(this, "Incoming managed call will drop %s call.", droppedApp);
                    call.putExtras(Call.SOURCE_CONNECTION_SERVICE, dropCallExtras);
                }
            }

            Bundle phoneAccountExtras = phoneAccount.getExtras();
            if (phoneAccountExtras != null
                    && phoneAccountExtras.getBoolean(
                            PhoneAccount.EXTRA_ALWAYS_USE_VOIP_AUDIO_MODE)) {
                Log.d(this, "processIncomingCallIntent: defaulting to voip mode for call %s",
                        call.getId());
                call.setIsVoipAudioMode(true);
            }
        }

        boolean isRttSettingOn = isRttSettingOn(phoneAccountHandle);
        if (isRttSettingOn ||
                extras.getBoolean(TelecomManager.EXTRA_START_CALL_WITH_RTT, false)) {
            Log.i(this, "Incoming call requesting RTT, rtt setting is %b", isRttSettingOn);
            call.createRttStreams();
            // Even if the phone account doesn't support RTT yet, the connection manager might
            // change that. Set this to check it later.
            call.setRequestedToStartWithRtt();
        }
        // If the extras specifies a video state, set it on the call if the PhoneAccount supports
        // video.
        int videoState = VideoProfile.STATE_AUDIO_ONLY;
        if (extras.containsKey(TelecomManager.EXTRA_INCOMING_VIDEO_STATE) &&
                phoneAccount != null && phoneAccount.hasCapabilities(
                        PhoneAccount.CAPABILITY_VIDEO_CALLING)) {
            videoState = extras.getInt(TelecomManager.EXTRA_INCOMING_VIDEO_STATE);
            call.setVideoState(videoState);
        }

        call.initAnalytics();
        if (getForegroundCall() != null) {
            getForegroundCall().getAnalytics().setCallIsInterrupted(true);
            call.getAnalytics().setCallIsAdditional(true);
        }
        setIntentExtrasAndStartTime(call, extras);
        // TODO: Move this to be a part of addCall()
        call.addListener(this);

        if (extras.containsKey(TelecomManager.EXTRA_CALL_DISCONNECT_MESSAGE)) {
          String disconnectMessage = extras.getString(TelecomManager.EXTRA_CALL_DISCONNECT_MESSAGE);
          Log.i(this, "processIncomingCallIntent Disconnect message " + disconnectMessage);
        }

        boolean isHandoverAllowed = true;
        if (isHandover) {
            if (!isHandoverInProgress() &&
                    isHandoverToPhoneAccountSupported(phoneAccountHandle)) {
                final String handleScheme = handle.getSchemeSpecificPart();
                Call fromCall = mCalls.stream()
                        .filter((c) -> mPhoneNumberUtilsAdapter.isSamePhoneNumber(
                                (c.getHandle() == null
                                        ? null : c.getHandle().getSchemeSpecificPart()),
                                handleScheme))
                        .findFirst()
                        .orElse(null);
                if (fromCall != null) {
                    if (!isHandoverFromPhoneAccountSupported(fromCall.getTargetPhoneAccount())) {
                        Log.w(this, "processIncomingCallIntent: From account doesn't support " +
                                "handover.");
                        isHandoverAllowed = false;
                    }
                } else {
                    Log.w(this, "processIncomingCallIntent: handover fail; can't find from call.");
                    isHandoverAllowed = false;
                }

                if (isHandoverAllowed) {
                    // Link the calls so we know we're handing over.
                    fromCall.setHandoverDestinationCall(call);
                    call.setHandoverSourceCall(fromCall);
                    call.setHandoverState(HandoverState.HANDOVER_TO_STARTED);
                    fromCall.setHandoverState(HandoverState.HANDOVER_FROM_STARTED);
                    Log.addEvent(fromCall, LogUtils.Events.START_HANDOVER,
                            "handOverFrom=%s, handOverTo=%s", fromCall.getId(), call.getId());
                    Log.addEvent(call, LogUtils.Events.START_HANDOVER,
                            "handOverFrom=%s, handOverTo=%s", fromCall.getId(), call.getId());
                    if (isSpeakerEnabledForVideoCalls() && VideoProfile.isVideo(videoState)) {
                        // Ensure when the call goes active that it will go to speakerphone if the
                        // handover to call is a video call.
                        call.setStartWithSpeakerphoneOn(true);
                    }
                }
            } else {
                Log.w(this, "processIncomingCallIntent: To account doesn't support handover.");
            }
        }

        if (!isHandoverAllowed || (call.isSelfManaged() && !isIncomingCallPermitted(call,
                call.getTargetPhoneAccount()))) {
            if (isConference) {
                notifyCreateConferenceFailed(phoneAccountHandle, call);
            } else {
                notifyCreateConnectionFailed(phoneAccountHandle, call);
            }
        } else if (isInEmergencyCall()) {
            // The incoming call is implicitly being rejected so the user does not get any incoming
            // call UI during an emergency call. In this case, log the call as missed instead of
            // rejected since the user did not explicitly reject.
            mCallLogManager.logCall(call, Calls.MISSED_TYPE,
                    true /*showNotificationForMissedCall*/, null /*CallFilteringResult*/);
            if (isConference) {
                notifyCreateConferenceFailed(phoneAccountHandle, call);
            } else {
                notifyCreateConnectionFailed(phoneAccountHandle, call);
            }
        } else {
            call.startCreateConnection(mPhoneAccountRegistrar);
        }
    }

    void addNewUnknownCall(PhoneAccountHandle phoneAccountHandle, Bundle extras) {
        Uri handle = extras.getParcelable(TelecomManager.EXTRA_UNKNOWN_CALL_HANDLE);
        Log.i(this, "addNewUnknownCall with handle: %s", Log.pii(handle));
        Call call = new Call(
                getNextCallId(),
                mContext,
                this,
                mLock,
                mConnectionServiceRepository,
                mPhoneNumberUtilsAdapter,
                handle,
                null /* gatewayInfo */,
                null /* connectionManagerPhoneAccount */,
                phoneAccountHandle,
                Call.CALL_DIRECTION_UNKNOWN /* callDirection */,
                // Use onCreateIncomingConnection in TelephonyConnectionService, so that we attach
                // to the existing connection instead of trying to create a new one.
                true /* forceAttachToExistingConnection */,
                false, /* isConference */
                mClockProxy,
                mToastFactory);
        call.initAnalytics();

        setIntentExtrasAndStartTime(call, extras);
        call.addListener(this);
        call.startCreateConnection(mPhoneAccountRegistrar);
    }

    private boolean areHandlesEqual(Uri handle1, Uri handle2) {
        if (handle1 == null || handle2 == null) {
            return handle1 == handle2;
        }

        if (!TextUtils.equals(handle1.getScheme(), handle2.getScheme())) {
            return false;
        }

        final String number1 = PhoneNumberUtils.normalizeNumber(handle1.getSchemeSpecificPart());
        final String number2 = PhoneNumberUtils.normalizeNumber(handle2.getSchemeSpecificPart());
        return TextUtils.equals(number1, number2);
    }

    private Call reuseOutgoingCall(Uri handle) {
        // Check to see if we can reuse any of the calls that are waiting to disconnect.
        // See {@link Call#abort} and {@link #onCanceledViaNewOutgoingCall} for more information.
        Call reusedCall = null;
        for (Iterator<Call> callIter = mPendingCallsToDisconnect.iterator(); callIter.hasNext();) {
            Call pendingCall = callIter.next();
            if (reusedCall == null && areHandlesEqual(pendingCall.getHandle(), handle)) {
                callIter.remove();
                Log.i(this, "Reusing disconnected call %s", pendingCall);
                reusedCall = pendingCall;
            } else {
                Log.i(this, "Not reusing disconnected call %s", pendingCall);
                callIter.remove();
                pendingCall.disconnect();
            }
        }

        return reusedCall;
    }

    /**
     * Kicks off the first steps to creating an outgoing call.
     *
     * For managed connections, this is the first step to launching the Incall UI.
     * For self-managed connections, we don't expect the Incall UI to launch, but this is still a
     * first step in getting the self-managed ConnectionService to create the connection.
     * @param handle Handle to connect the call with.
     * @param requestedAccountHandle The phone account which contains the component name of the
     *        connection service to use for this call.
     * @param extras The optional extras Bundle passed with the intent used for the incoming call.
     * @param initiatingUser {@link UserHandle} of user that place the outgoing call.
     * @param originalIntent
     * @param callingPackage the package name of the app which initiated the outgoing call.
     */
    @VisibleForTesting
    public @NonNull
    CompletableFuture<Call> startOutgoingCall(Uri handle,
            PhoneAccountHandle requestedAccountHandle,
            Bundle extras, UserHandle initiatingUser, Intent originalIntent,
            String callingPackage) {
        final List<Uri> callee = new ArrayList<>();
        callee.add(handle);
        return startOutgoingCall(callee, requestedAccountHandle, extras, initiatingUser,
                originalIntent, callingPackage, false);
    }

    private CompletableFuture<Call> startOutgoingCall(List<Uri> participants,
            PhoneAccountHandle requestedAccountHandle,
            Bundle extras, UserHandle initiatingUser, Intent originalIntent,
            String callingPackage, boolean isConference) {
        boolean isReusedCall;
        Uri handle = isConference ? Uri.parse("tel:conf-factory") : participants.get(0);
        Call call = reuseOutgoingCall(handle);

        PhoneAccount account =
                mPhoneAccountRegistrar.getPhoneAccount(requestedAccountHandle, initiatingUser);
        boolean isSelfManaged = account != null && account.isSelfManaged();

        // Create a call with original handle. The handle may be changed when the call is attached
        // to a connection service, but in most cases will remain the same.
        if (call == null) {
            call = new Call(getNextCallId(), mContext,
                    this,
                    mLock,
                    mConnectionServiceRepository,
                    mPhoneNumberUtilsAdapter,
                    handle,
                    isConference ? participants : null,
                    null /* gatewayInfo */,
                    null /* connectionManagerPhoneAccount */,
                    null /* requestedAccountHandle */,
                    Call.CALL_DIRECTION_OUTGOING /* callDirection */,
                    false /* forceAttachToExistingConnection */,
                    isConference, /* isConference */
                    mClockProxy,
                    mToastFactory);
            call.initAnalytics(callingPackage);

            // Ensure new calls related to self-managed calls/connections are set as such.  This
            // will be overridden when the actual connection is returned in startCreateConnection,
            // however doing this now ensures the logs and any other logic will treat this call as
            // self-managed from the moment it is created.
            call.setIsSelfManaged(isSelfManaged);
            if (isSelfManaged) {
                // Self-managed calls will ALWAYS use voip audio mode.
                call.setIsVoipAudioMode(true);
            }
            call.setInitiatingUser(initiatingUser);
            isReusedCall = false;
        } else {
            isReusedCall = true;
        }

        int videoState = VideoProfile.STATE_AUDIO_ONLY;
        if (extras != null) {
            // Set the video state on the call early so that when it is added to the InCall UI the
            // UI knows to configure itself as a video call immediately.
            videoState = extras.getInt(TelecomManager.EXTRA_START_CALL_WITH_VIDEO_STATE,
                    VideoProfile.STATE_AUDIO_ONLY);

            // If this is an emergency video call, we need to check if the phone account supports
            // emergency video calling.
            // Also, ensure we don't try to place an outgoing call with video if video is not
            // supported.
            if (VideoProfile.isVideo(videoState)) {
                if (call.isEmergencyCall() && account != null &&
                        !account.hasCapabilities(PhoneAccount.CAPABILITY_EMERGENCY_VIDEO_CALLING)) {
                    // Phone account doesn't support emergency video calling, so fallback to
                    // audio-only now to prevent the InCall UI from setting up video surfaces
                    // needlessly.
                    Log.i(this, "startOutgoingCall - emergency video calls not supported; " +
                            "falling back to audio-only");
                    videoState = VideoProfile.STATE_AUDIO_ONLY;
                } else if (account != null &&
                        !account.hasCapabilities(PhoneAccount.CAPABILITY_VIDEO_CALLING)) {
                    // Phone account doesn't support video calling, so fallback to audio-only.
                    Log.i(this, "startOutgoingCall - video calls not supported; fallback to " +
                            "audio-only.");
                    videoState = VideoProfile.STATE_AUDIO_ONLY;
                }
            }

            call.setVideoState(videoState);
        }

        final int finalVideoState = videoState;
        final Call finalCall = call;
        Handler outgoingCallHandler = new Handler(Looper.getMainLooper());
        // Create a empty CompletableFuture and compose it with findOutgoingPhoneAccount to get
        // a first guess at the list of suitable outgoing PhoneAccounts.
        // findOutgoingPhoneAccount returns a CompletableFuture which is either already complete
        // (in the case where we don't need to do the per-contact lookup) or a CompletableFuture
        // that completes once the contact lookup via CallerInfoLookupHelper is complete.
        CompletableFuture<List<PhoneAccountHandle>> accountsForCall =
                CompletableFuture.completedFuture((Void) null).thenComposeAsync((x) ->
                                findOutgoingCallPhoneAccount(requestedAccountHandle, handle,
                                        VideoProfile.isVideo(finalVideoState),
                                        finalCall.isEmergencyCall(), initiatingUser,
                                        isConference),
                        new LoggedHandlerExecutor(outgoingCallHandler, "CM.fOCP", mLock));

        // This is a block of code that executes after the list of potential phone accts has been
        // retrieved.
        CompletableFuture<List<PhoneAccountHandle>> setAccountHandle =
                accountsForCall.whenCompleteAsync((potentialPhoneAccounts, exception) -> {
                    Log.i(CallsManager.this, "set outgoing call phone acct stage");
                    PhoneAccountHandle phoneAccountHandle;
                    if (potentialPhoneAccounts.size() == 1) {
                        phoneAccountHandle = potentialPhoneAccounts.get(0);
                    } else {
                        phoneAccountHandle = null;
                    }
                    finalCall.setTargetPhoneAccount(phoneAccountHandle);
                }, new LoggedHandlerExecutor(outgoingCallHandler, "CM.sOCPA", mLock));


        // This composes the future containing the potential phone accounts with code that queries
        // the suggestion service if necessary (i.e. if the list is longer than 1).
        // If the suggestion service is queried, the inner lambda will return a future that
        // completes when the suggestion service calls the callback.
        CompletableFuture<List<PhoneAccountSuggestion>> suggestionFuture = accountsForCall.
                thenComposeAsync(potentialPhoneAccounts -> {
                    Log.i(CallsManager.this, "call outgoing call suggestion service stage");
                    if (potentialPhoneAccounts.size() == 1) {
                        PhoneAccountSuggestion suggestion =
                                new PhoneAccountSuggestion(potentialPhoneAccounts.get(0),
                                        PhoneAccountSuggestion.REASON_NONE, true);
                        return CompletableFuture.completedFuture(
                                Collections.singletonList(suggestion));
                    }
                    return PhoneAccountSuggestionHelper.bindAndGetSuggestions(mContext,
                            finalCall.getHandle(), potentialPhoneAccounts);
                }, new LoggedHandlerExecutor(outgoingCallHandler, "CM.cOCSS", mLock));


        // This future checks the status of existing calls and attempts to make room for the
        // outgoing call. The future returned by the inner method will usually be pre-completed --
        // we only pause here if user interaction is required to disconnect a self-managed call.
        // It runs after the account handle is set, independently of the phone account suggestion
        // future.
        CompletableFuture<Call> makeRoomForCall = setAccountHandle.thenComposeAsync(
                potentialPhoneAccounts -> {
                    Log.i(CallsManager.this, "make room for outgoing call stage");
                    boolean isPotentialInCallMMICode =
                            isPotentialInCallMMICode(handle) && !isSelfManaged;
                    // Do not support any more live calls.  Our options are to move a call to hold,
                    // disconnect a call, or cancel this call altogether. If a call is being reused,
                    // then it has already passed the makeRoomForOutgoingCall check once and will
                    // fail the second time due to the call transitioning into the CONNECTING state.
                    if (!isPotentialInCallMMICode && (!isReusedCall
                            && !makeRoomForOutgoingCall(finalCall, finalCall.isEmergencyCall()))) {
                        Call foregroundCall = getForegroundCall();
                        Log.d(CallsManager.this, "No more room for outgoing call %s ", finalCall);
                        if (foregroundCall.isSelfManaged()) {
                            // If the ongoing call is a self-managed call, then prompt the user to
                            // ask if they'd like to disconnect their ongoing call and place the
                            // outgoing call.
                            Log.i(CallsManager.this, "Prompting user to disconnect "
                                    + "self-managed call");
                            finalCall.setOriginalCallIntent(originalIntent);
                            CompletableFuture<Call> completionFuture = new CompletableFuture<>();
                            startCallConfirmation(finalCall, completionFuture);
                            return completionFuture;
                        } else {
                            // If the ongoing call is a managed call, we will prevent the outgoing
                            // call from dialing.
                            if (isConference) {
                                notifyCreateConferenceFailed(finalCall.getTargetPhoneAccount(),
                                    finalCall);
                            } else {
                                notifyCreateConnectionFailed(
                                        finalCall.getTargetPhoneAccount(), finalCall);
                            }
                        }
                        Log.i(CallsManager.this, "Aborting call since there's no room");
                        return CompletableFuture.completedFuture(null);
                    }
                    return CompletableFuture.completedFuture(finalCall);
        }, new LoggedHandlerExecutor(outgoingCallHandler, "CM.dSMCP", mLock));

        // The outgoing call can be placed, go forward. This future glues together the results of
        // the account suggestion stage and the make room for call stage.
        CompletableFuture<Pair<Call, List<PhoneAccountSuggestion>>> preSelectStage =
                makeRoomForCall.thenCombine(suggestionFuture, Pair::create);
        mLatestPreAccountSelectionFuture = preSelectStage;

        // This future takes the list of suggested accounts and the call and determines if more
        // user interaction in the form of a phone account selection screen is needed. If so, it
        // will set the call to SELECT_PHONE_ACCOUNT, add it to our internal list/send it to dialer,
        // and then execution will pause pending the dialer calling phoneAccountSelected.
        CompletableFuture<Pair<Call, PhoneAccountHandle>> dialerSelectPhoneAccountFuture =
                preSelectStage.thenComposeAsync(
                        (args) -> {
                            Log.i(CallsManager.this, "dialer phone acct select stage");
                            Call callToPlace = args.first;
                            List<PhoneAccountSuggestion> accountSuggestions = args.second;
                            if (callToPlace == null) {
                                return CompletableFuture.completedFuture(null);
                            }
                            if (accountSuggestions == null || accountSuggestions.isEmpty()) {
                                Log.i(CallsManager.this, "Aborting call since there are no"
                                        + " available accounts.");
                                showErrorMessage(R.string.cant_call_due_to_no_supported_service);
                                return CompletableFuture.completedFuture(null);
                            }
                            boolean needsAccountSelection = accountSuggestions.size() > 1
                                    && !callToPlace.isEmergencyCall() && !isSelfManaged;
                            if (!needsAccountSelection) {
                                return CompletableFuture.completedFuture(Pair.create(callToPlace,
                                        accountSuggestions.get(0).getPhoneAccountHandle()));
                            }
                            // This is the state where the user is expected to select an account
                            callToPlace.setState(CallState.SELECT_PHONE_ACCOUNT,
                                    "needs account selection");
                            // Create our own instance to modify (since extras may be Bundle.EMPTY)
                            Bundle newExtras = new Bundle(extras);
                            List<PhoneAccountHandle> accountsFromSuggestions = accountSuggestions
                                    .stream()
                                    .map(PhoneAccountSuggestion::getPhoneAccountHandle)
                                    .collect(Collectors.toList());
                            newExtras.putParcelableList(
                                    android.telecom.Call.AVAILABLE_PHONE_ACCOUNTS,
                                    accountsFromSuggestions);
                            newExtras.putParcelableList(
                                    android.telecom.Call.EXTRA_SUGGESTED_PHONE_ACCOUNTS,
                                    accountSuggestions);
                            // Set a future in place so that we can proceed once the dialer replies.
                            mPendingAccountSelection = new CompletableFuture<>();
                            callToPlace.setIntentExtras(newExtras);

                            addCall(callToPlace);
                            return mPendingAccountSelection;
                        }, new LoggedHandlerExecutor(outgoingCallHandler, "CM.dSPA", mLock));

        // Potentially perform call identification for dialed TEL scheme numbers.
        if (PhoneAccount.SCHEME_TEL.equals(handle.getScheme())) {
            // Perform an asynchronous contacts lookup in this stage; ensure post-dial digits are
            // not included.
            CompletableFuture<Pair<Uri, CallerInfo>> contactLookupFuture =
                    mCallerInfoLookupHelper.startLookup(Uri.fromParts(handle.getScheme(),
                            PhoneNumberUtils.extractNetworkPortion(handle.getSchemeSpecificPart()),
                            null));

            // Once the phone account selection stage has completed, we can handle the results from
            // that with the contacts lookup in order to determine if we should lookup bind to the
            // CallScreeningService in order for it to potentially provide caller ID.
            dialerSelectPhoneAccountFuture.thenAcceptBothAsync(contactLookupFuture,
                    (callPhoneAccountHandlePair, uriCallerInfoPair) -> {
                        Call theCall = callPhoneAccountHandlePair.first;
                        boolean isInContacts = uriCallerInfoPair.second != null
                                && uriCallerInfoPair.second.contactExists;
                        Log.d(CallsManager.this, "outgoingCallIdStage: isInContacts=%s",
                                isInContacts);

                        // We only want to provide a CallScreeningService with a call if its not in
                        // contacts or the package has READ_CONTACT permission.
                        PackageManager packageManager = mContext.getPackageManager();
                        int permission = packageManager.checkPermission(
                                Manifest.permission.READ_CONTACTS,
                                mRoleManagerAdapter.getDefaultCallScreeningApp());
                        Log.d(CallsManager.this,
                                "default call screening service package %s has permissions=%s",
                                mRoleManagerAdapter.getDefaultCallScreeningApp(),
                                permission == PackageManager.PERMISSION_GRANTED);
                        if ((!isInContacts) || (permission == PackageManager.PERMISSION_GRANTED)) {
                            bindForOutgoingCallerId(theCall);
                        }
            }, new LoggedHandlerExecutor(outgoingCallHandler, "CM.pCSB", mLock));
        }

        // Finally, after all user interaction is complete, we execute this code to finish setting
        // up the outgoing call. The inner method always returns a completed future containing the
        // call that we've finished setting up.
        mLatestPostSelectionProcessingFuture = dialerSelectPhoneAccountFuture
                .thenComposeAsync(args -> {
                    if (args == null) {
                        return CompletableFuture.completedFuture(null);
                    }
                    Log.i(CallsManager.this, "post acct selection stage");
                    Call callToUse = args.first;
                    PhoneAccountHandle phoneAccountHandle = args.second;
                    PhoneAccount accountToUse = mPhoneAccountRegistrar
                            .getPhoneAccount(phoneAccountHandle, initiatingUser);
                    callToUse.setTargetPhoneAccount(phoneAccountHandle);
                    if (accountToUse != null && accountToUse.getExtras() != null) {
                        if (accountToUse.getExtras()
                                .getBoolean(PhoneAccount.EXTRA_ALWAYS_USE_VOIP_AUDIO_MODE)) {
                            Log.d(this, "startOutgoingCall: defaulting to voip mode for call %s",
                                    callToUse.getId());
                            callToUse.setIsVoipAudioMode(true);
                        }
                    }

                    callToUse.setState(
                            CallState.CONNECTING,
                            phoneAccountHandle == null ? "no-handle"
                                    : phoneAccountHandle.toString());

                    boolean isVoicemail = isVoicemail(callToUse.getHandle(), accountToUse);

                    int phoneId = SubscriptionManager.getPhoneId(
                            mPhoneAccountRegistrar.getSubscriptionIdForPhoneAccount(
                            callToUse.getTargetPhoneAccount()));
                    boolean isRttSettingOn = isRttSettingOn(phoneAccountHandle);
                    if (!isVoicemail && (!VideoProfile.isVideo(callToUse.getVideoState())
                            || QtiImsExtUtils.isRttSupportedOnVtCalls(
                            phoneId, mContext))
                            && (isRttSettingOn || (extras != null
                            && extras.getBoolean(TelecomManager.EXTRA_START_CALL_WITH_RTT,
                            false)))) {
                        Log.d(this, "Outgoing call requesting RTT, rtt setting is %b",
                                isRttSettingOn);
                        if (callToUse.isEmergencyCall() || (accountToUse != null
                                && accountToUse.hasCapabilities(PhoneAccount.CAPABILITY_RTT))) {
                            // If the call requested RTT and it's an emergency call, ignore the
                            // capability and hope that the modem will deal with it somehow.
                            callToUse.createRttStreams();
                        }
                        // Even if the phone account doesn't support RTT yet,
                        // the connection manager might change that. Set this to check it later.
                        callToUse.setRequestedToStartWithRtt();
                    }

                    setIntentExtrasAndStartTime(callToUse, extras);
                    setCallSourceToAnalytics(callToUse, originalIntent);

                    if (isPotentialMMICode(handle) && !isSelfManaged) {
                        // Do not add the call if it is a potential MMI code.
                        callToUse.addListener(this);
                    } else if (!mCalls.contains(callToUse) && mPendingMOEmerCall == null) {
                        // We check if mCalls already contains the call because we could
                        // potentially be reusing
                        // a call which was previously added (See {@link #reuseOutgoingCall}).
                        addCall(callToUse);
                    }
                    return CompletableFuture.completedFuture(callToUse);
                }, new LoggedHandlerExecutor(outgoingCallHandler, "CM.pASP", mLock));
        return mLatestPostSelectionProcessingFuture;
    }

    public void startConference(List<Uri> participants, Bundle clientExtras, String callingPackage,
            UserHandle initiatingUser) {

         if (clientExtras == null) {
             clientExtras = new Bundle();
         }

         PhoneAccountHandle phoneAccountHandle = clientExtras.getParcelable(
                 TelecomManager.EXTRA_PHONE_ACCOUNT_HANDLE);
         CompletableFuture<Call> callFuture = startOutgoingCall(participants, phoneAccountHandle,
                 clientExtras, initiatingUser, null/* originalIntent */, callingPackage,
                 true/* isconference*/);

         final boolean speakerphoneOn = clientExtras.getBoolean(
                 TelecomManager.EXTRA_START_CALL_WITH_SPEAKERPHONE);
         final int videoState = clientExtras.getInt(
                 TelecomManager.EXTRA_START_CALL_WITH_VIDEO_STATE);

         final Session logSubsession = Log.createSubsession();
         callFuture.thenAccept((call) -> {
             if (call != null) {
                 Log.continueSession(logSubsession, "CM.pOGC");
                 try {
                     placeOutgoingCall(call, call.getHandle(), null/* gatewayInfo */,
                             speakerphoneOn, videoState);
                 } finally {
                     Log.endSession();
                 }
             }
         });
    }

    /**
     * Performs call identification for an outgoing phone call.
     * @param theCall The outgoing call to perform identification.
     */
    private void bindForOutgoingCallerId(Call theCall) {
        // Find the user chosen call screening app.
        String callScreeningApp =
                mRoleManagerAdapter.getDefaultCallScreeningApp();

        CompletableFuture future =
                new CallScreeningServiceHelper(mContext,
                mLock,
                callScreeningApp,
                new ParcelableCallUtils.Converter(),
                mCurrentUserHandle,
                theCall,
                new AppLabelProxy() {
                    @Override
                    public CharSequence getAppLabel(String packageName) {
                        return Util.getAppLabel(mContext.getPackageManager(), packageName);
                    }
                }).process();
        future.thenApply( v -> {
            Log.i(this, "Outgoing caller ID complete");
            return null;
        });
    }

    /**
     * Finds the {@link PhoneAccountHandle}(s) which could potentially be used to place an outgoing
     * call.  Takes into account the following:
     * 1. Any pre-chosen {@link PhoneAccountHandle} which was specified on the
     * {@link Intent#ACTION_CALL} intent.  If one was chosen it will be used if possible.
     * 2. Whether the call is a video call.  If the call being placed is a video call, an attempt is
     * first made to consider video capable phone accounts.  If no video capable phone accounts are
     * found, the usual non-video capable phone accounts will be considered.
     * 3. Whether there is a user-chosen default phone account; that one will be used if possible.
     *
     * @param targetPhoneAccountHandle The pre-chosen {@link PhoneAccountHandle} passed in when the
     *                                 call was placed.  Will be {@code null} if the
     *                                 {@link Intent#ACTION_CALL} intent did not specify a target
     *                                 phone account.
     * @param handle The handle of the outgoing call; used to determine the SIP scheme when matching
     *               phone accounts.
     * @param isVideo {@code true} if the call is a video call, {@code false} otherwise.
     * @param isEmergency {@code true} if the call is an emergency call.
     * @param initiatingUser The {@link UserHandle} the call is placed on.
     * @return
     */
    @VisibleForTesting
    public CompletableFuture<List<PhoneAccountHandle>> findOutgoingCallPhoneAccount(
            PhoneAccountHandle targetPhoneAccountHandle, Uri handle, boolean isVideo,
            boolean isEmergency, UserHandle initiatingUser) {
       return findOutgoingCallPhoneAccount(targetPhoneAccountHandle, handle, isVideo,
               isEmergency, initiatingUser, false/* isConference */);
    }

    public CompletableFuture<List<PhoneAccountHandle>> findOutgoingCallPhoneAccount(
            PhoneAccountHandle targetPhoneAccountHandle, Uri handle, boolean isVideo,
            boolean isEmergency, UserHandle initiatingUser, boolean isConference) {

        if (isSelfManaged(targetPhoneAccountHandle, initiatingUser)) {
            return CompletableFuture.completedFuture(Arrays.asList(targetPhoneAccountHandle));
        }

        List<PhoneAccountHandle> accounts;
        // Try to find a potential phone account, taking into account whether this is a video
        // call.
        accounts = constructPossiblePhoneAccounts(handle, initiatingUser, isVideo, isEmergency,
                isConference);
        if (isVideo && accounts.size() == 0) {
            // Placing a video call but no video capable accounts were found, so consider any
            // call capable accounts (we can fallback to audio).
            accounts = constructPossiblePhoneAccounts(handle, initiatingUser,
                    false /* isVideo */, isEmergency /* isEmergency */, isConference);
        }
        Log.v(this, "findOutgoingCallPhoneAccount: accounts = " + accounts);

        // Only dial with the requested phoneAccount if it is still valid. Otherwise treat this
        // call as if a phoneAccount was not specified (does the default behavior instead).
        // Note: We will not attempt to dial with a requested phoneAccount if it is disabled.
        if (targetPhoneAccountHandle != null) {
            if (accounts.contains(targetPhoneAccountHandle)) {
                // The target phone account is valid and was found.
                return CompletableFuture.completedFuture(Arrays.asList(targetPhoneAccountHandle));
            }
        }
        if (accounts.isEmpty() || accounts.size() == 1) {
            return CompletableFuture.completedFuture(accounts);
        }

        // Do the query for whether there's a preferred contact
        final CompletableFuture<PhoneAccountHandle> userPreferredAccountForContact =
                new CompletableFuture<>();
        final List<PhoneAccountHandle> possibleAccounts = accounts;
        mCallerInfoLookupHelper.startLookup(handle,
                new CallerInfoLookupHelper.OnQueryCompleteListener() {
                    @Override
                    public void onCallerInfoQueryComplete(Uri handle, CallerInfo info) {
                        if (info != null &&
                                info.preferredPhoneAccountComponent != null &&
                                info.preferredPhoneAccountId != null &&
                                !info.preferredPhoneAccountId.isEmpty()) {
                            PhoneAccountHandle contactDefaultHandle = new PhoneAccountHandle(
                                    info.preferredPhoneAccountComponent,
                                    info.preferredPhoneAccountId,
                                    initiatingUser);
                            userPreferredAccountForContact.complete(contactDefaultHandle);
                        } else {
                            userPreferredAccountForContact.complete(null);
                        }
                    }

                    @Override
                    public void onContactPhotoQueryComplete(Uri handle, CallerInfo info) {
                        // ignore this
                    }
                });

        return userPreferredAccountForContact.thenApply(phoneAccountHandle -> {
            if (phoneAccountHandle != null) {
                return Collections.singletonList(phoneAccountHandle);
            }
            // No preset account, check if default exists that supports the URI scheme for the
            // handle and verify it can be used.
            PhoneAccountHandle defaultPhoneAccountHandle =
                    mPhoneAccountRegistrar.getOutgoingPhoneAccountForScheme(
                            handle.getScheme(), initiatingUser);
            if (defaultPhoneAccountHandle != null &&
                    possibleAccounts.contains(defaultPhoneAccountHandle)) {
                return Collections.singletonList(defaultPhoneAccountHandle);
            }
            return possibleAccounts;
        });
    }

    /**
     * Determines if a {@link PhoneAccountHandle} is for a self-managed ConnectionService.
     * @param targetPhoneAccountHandle The phone account to check.
     * @param initiatingUser The user associated with the account.
     * @return {@code true} if the phone account is self-managed, {@code false} otherwise.
     */
    public boolean isSelfManaged(PhoneAccountHandle targetPhoneAccountHandle,
            UserHandle initiatingUser) {
        PhoneAccount targetPhoneAccount = mPhoneAccountRegistrar.getPhoneAccount(
                targetPhoneAccountHandle, initiatingUser);
        return targetPhoneAccount != null && targetPhoneAccount.isSelfManaged();
    }

    public void onCallRedirectionComplete(Call call, Uri handle,
                                          PhoneAccountHandle phoneAccountHandle,
                                          GatewayInfo gatewayInfo, boolean speakerphoneOn,
                                          int videoState, boolean shouldCancelCall,
                                          String uiAction) {
        Log.i(this, "onCallRedirectionComplete for Call %s with handle %s" +
                " and phoneAccountHandle %s", call, handle, phoneAccountHandle);

        boolean endEarly = false;
        String disconnectReason = "";

        String callRedirectionApp = mRoleManagerAdapter.getDefaultCallRedirectionApp();

        if (shouldCancelCall) {
            Log.w(this, "onCallRedirectionComplete: call is canceled");
            endEarly = true;
            disconnectReason = "Canceled from Call Redirection Service";
            // Show UX when user-defined call redirection service does not response; the UX
            // is not needed to show if the call is disconnected (e.g. by the user)
            if (uiAction.equals(CallRedirectionProcessor.UI_TYPE_USER_DEFINED_TIMEOUT)
                    && !call.isDisconnected()) {
                Intent timeoutIntent = new Intent(mContext,
                        CallRedirectionTimeoutDialogActivity.class);
                timeoutIntent.putExtra(
                        CallRedirectionTimeoutDialogActivity.EXTRA_REDIRECTION_APP_NAME,
                        mRoleManagerAdapter.getApplicationLabelForPackageName(callRedirectionApp));
                timeoutIntent.setFlags(Intent.FLAG_ACTIVITY_NEW_TASK);
                mContext.startActivityAsUser(timeoutIntent, UserHandle.CURRENT);
            }
        } else if (handle == null) {
            Log.w(this, "onCallRedirectionComplete: handle is null");
            endEarly = true;
            disconnectReason = "Null handle from Call Redirection Service";
        } else if (phoneAccountHandle == null) {
            Log.w(this, "onCallRedirectionComplete: phoneAccountHandle is null");
            endEarly = true;
            disconnectReason = "Null phoneAccountHandle from Call Redirection Service";
        } else if (getTelephonyManager().isPotentialEmergencyNumber(
                handle.getSchemeSpecificPart())) {
            Log.w(this, "onCallRedirectionComplete: emergency number %s is redirected from Call"
                    + " Redirection Service", handle.getSchemeSpecificPart());
            endEarly = true;
            disconnectReason = "Emergency number is redirected from Call Redirection Service";
        }
        if (endEarly) {
            if (call != null) {
                call.disconnect(disconnectReason);
            }
            return;
        }

        // If this call is already disconnected then we have nothing more to do.
        if (call.isDisconnected()) {
            Log.w(this, "onCallRedirectionComplete: Call has already been disconnected,"
                    + " ignore the call redirection %s", call);
            return;
        }

        if (uiAction.equals(CallRedirectionProcessor.UI_TYPE_USER_DEFINED_ASK_FOR_CONFIRM)) {
            Log.addEvent(call, LogUtils.Events.REDIRECTION_USER_CONFIRMATION);
            mPendingRedirectedOutgoingCall = call;

            mPendingRedirectedOutgoingCallInfo.put(call.getId(),
                    new Runnable("CM.oCRC", mLock) {
                        @Override
                        public void loggedRun() {
                            Log.addEvent(call, LogUtils.Events.REDIRECTION_USER_CONFIRMED);
                            call.setTargetPhoneAccount(phoneAccountHandle);
                            placeOutgoingCall(call, handle, gatewayInfo, speakerphoneOn,
                                    videoState);
                        }
                    });

            mPendingUnredirectedOutgoingCallInfo.put(call.getId(),
                    new Runnable("CM.oCRC", mLock) {
                        @Override
                        public void loggedRun() {
                            call.setTargetPhoneAccount(phoneAccountHandle);
                            placeOutgoingCall(call, handle, null, speakerphoneOn,
                                    videoState);
                        }
                    });

            Log.i(this, "onCallRedirectionComplete: UI_TYPE_USER_DEFINED_ASK_FOR_CONFIRM "
                            + "callId=%s, callRedirectionAppName=%s",
                    call.getId(), callRedirectionApp);

            showRedirectionDialog(call.getId());
        } else {
            call.setTargetPhoneAccount(phoneAccountHandle);
            placeOutgoingCall(call, handle, gatewayInfo, speakerphoneOn, videoState);
        }
    }

    /**
     * Shows the call redirection confirmation dialog.  This is explicitly done here instead of in
     * an activity class such as {@link ConfirmCallDialogActivity}.  This was originally done with
     * an activity class, however due to the fact that the InCall UI is being spun up at the same
     * time as the dialog activity, there is a potential race condition where the InCall UI will
     * often be shown instead of the dialog.  Activity manager chooses not to show the redirection
     * dialog in that case since the new top activity from dialer is going to show.
     * By showing the dialog here we're able to set the dialog's window type to
     * {@link WindowManager.LayoutParams#TYPE_SYSTEM_ALERT} which guarantees it shows above other
     * content on the screen.
     * @param callId The ID of the call to show the redirection dialog for.
     */
    private void showRedirectionDialog(@NonNull String callId) {
        AlertDialog confirmDialog = new AlertDialog.Builder(mContext).create();
        LayoutInflater layoutInflater = LayoutInflater.from(mContext);
        View dialogView = layoutInflater.inflate(R.layout.call_redirection_confirm_dialog, null);

        Button buttonFirstLine = (Button) dialogView.findViewById(R.id.buttonFirstLine);
        buttonFirstLine.setOnClickListener(new View.OnClickListener() {
            @Override
            public void onClick(View v) {
                Intent proceedWithoutRedirectedCall = new Intent(
                        TelecomBroadcastIntentProcessor.ACTION_PLACE_UNREDIRECTED_CALL,
                        null, mContext,
                        TelecomBroadcastReceiver.class);
                proceedWithoutRedirectedCall.putExtra(
                        TelecomBroadcastIntentProcessor.EXTRA_REDIRECTION_OUTGOING_CALL_ID,
                        callId);
                mContext.sendBroadcast(proceedWithoutRedirectedCall);
                confirmDialog.dismiss();
            }
        });

        Button buttonSecondLine = (Button) dialogView.findViewById(R.id.buttonSecondLine);
        buttonSecondLine.setText(mContext.getText(
                R.string.alert_place_outgoing_call_with_redirection));
        buttonSecondLine.setOnClickListener(new View.OnClickListener() {
            @Override
            public void onClick(View v) {
                Intent proceedWithRedirectedCall = new Intent(
                        TelecomBroadcastIntentProcessor.ACTION_PLACE_REDIRECTED_CALL, null,
                        mContext,
                        TelecomBroadcastReceiver.class);
                proceedWithRedirectedCall.putExtra(
                        TelecomBroadcastIntentProcessor.EXTRA_REDIRECTION_OUTGOING_CALL_ID,
                        callId);
                mContext.sendBroadcast(proceedWithRedirectedCall);
                confirmDialog.dismiss();
            }
        });

        Button buttonThirdLine = (Button) dialogView.findViewById(R.id.buttonThirdLine);
        buttonThirdLine.setOnClickListener(new View.OnClickListener() {
            public void onClick(View v) {
                cancelRedirection(callId);
                confirmDialog.dismiss();
            }
        });

        confirmDialog.setOnCancelListener(new DialogInterface.OnCancelListener() {
            @Override
            public void onCancel(DialogInterface dialog) {
                cancelRedirection(callId);
                confirmDialog.dismiss();
            }
        });

        confirmDialog.getWindow().setBackgroundDrawable(new ColorDrawable(Color.TRANSPARENT));
        confirmDialog.getWindow().setType(WindowManager.LayoutParams.TYPE_SYSTEM_ALERT);

        confirmDialog.setCancelable(false);
        confirmDialog.setCanceledOnTouchOutside(false);
        confirmDialog.setView(dialogView);

        confirmDialog.show();
    }

    /**
     * Signals to Telecom that redirection of the call is to be cancelled.
     */
    private void cancelRedirection(String callId) {
        Intent cancelRedirectedCall = new Intent(
                TelecomBroadcastIntentProcessor.ACTION_CANCEL_REDIRECTED_CALL,
                null, mContext,
                TelecomBroadcastReceiver.class);
        cancelRedirectedCall.putExtra(
                TelecomBroadcastIntentProcessor.EXTRA_REDIRECTION_OUTGOING_CALL_ID, callId);
        mContext.sendBroadcastAsUser(cancelRedirectedCall, UserHandle.CURRENT);
    }

    public void processRedirectedOutgoingCallAfterUserInteraction(String callId, String action) {
        Log.i(this, "processRedirectedOutgoingCallAfterUserInteraction for Call ID %s, action=%s",
                callId, action);
        if (mPendingRedirectedOutgoingCall != null && mPendingRedirectedOutgoingCall.getId()
                .equals(callId)) {
            if (action.equals(TelecomBroadcastIntentProcessor.ACTION_PLACE_REDIRECTED_CALL)) {
                mHandler.post(mPendingRedirectedOutgoingCallInfo.get(callId).prepare());
            } else if (action.equals(
                    TelecomBroadcastIntentProcessor.ACTION_PLACE_UNREDIRECTED_CALL)) {
                mHandler.post(mPendingUnredirectedOutgoingCallInfo.get(callId).prepare());
            } else if (action.equals(
                    TelecomBroadcastIntentProcessor.ACTION_CANCEL_REDIRECTED_CALL)) {
                Log.addEvent(mPendingRedirectedOutgoingCall,
                        LogUtils.Events.REDIRECTION_USER_CANCELLED);
                mPendingRedirectedOutgoingCall.disconnect("User canceled the redirected call.");
            }
            mPendingRedirectedOutgoingCall = null;
            mPendingRedirectedOutgoingCallInfo.remove(callId);
            mPendingUnredirectedOutgoingCallInfo.remove(callId);
        } else {
            Log.w(this, "processRedirectedOutgoingCallAfterUserInteraction for non-matched Call ID"
                    + " %s", callId);
        }
    }

    /**
     * Attempts to issue/connect the specified call.
     *
     * @param handle Handle to connect the call with.
     * @param gatewayInfo Optional gateway information that can be used to route the call to the
     *        actual dialed handle via a gateway provider. May be null.
     * @param speakerphoneOn Whether or not to turn the speakerphone on once the call connects.
     * @param videoState The desired video state for the outgoing call.
     */
    @VisibleForTesting
    public void placeOutgoingCall(Call call, Uri handle, GatewayInfo gatewayInfo,
            boolean speakerphoneOn, int videoState) {
        if (call == null) {
            // don't do anything if the call no longer exists
            Log.i(this, "Canceling unknown call.");
            return;
        }

        final Uri uriHandle = (gatewayInfo == null) ? handle : gatewayInfo.getGatewayAddress();

        if (gatewayInfo == null) {
            Log.i(this, "Creating a new outgoing call with handle: %s", Log.piiHandle(uriHandle));
        } else {
            Log.i(this, "Creating a new outgoing call with gateway handle: %s, original handle: %s",
                    Log.pii(uriHandle), Log.pii(handle));
        }

        call.setHandle(uriHandle);
        call.setGatewayInfo(gatewayInfo);

        final boolean useSpeakerWhenDocked = mContext.getResources().getBoolean(
                R.bool.use_speaker_when_docked);
        final boolean useSpeakerForDock = isSpeakerphoneEnabledForDock();
        final boolean useSpeakerForVideoCall = isSpeakerphoneAutoEnabledForVideoCalls(videoState);

        // Auto-enable speakerphone if the originating intent specified to do so, if the call
        // is a video call, of if using speaker when docked
        PhoneAccount account = mPhoneAccountRegistrar.getPhoneAccount(
                call.getTargetPhoneAccount(), call.getInitiatingUser());
        boolean allowVideo = account.hasCapabilities(PhoneAccount.CAPABILITY_VIDEO_CALLING);
        call.setStartWithSpeakerphoneOn(speakerphoneOn || (useSpeakerForVideoCall && allowVideo)
                || (useSpeakerWhenDocked && useSpeakerForDock));
        call.setVideoState(videoState);

        if (speakerphoneOn) {
            Log.i(this, "%s Starting with speakerphone as requested", call);
        } else if (useSpeakerWhenDocked && useSpeakerForDock) {
            Log.i(this, "%s Starting with speakerphone because car is docked.", call);
        } else if (useSpeakerForVideoCall) {
            Log.i(this, "%s Starting with speakerphone because its a video call.", call);
        }

        if (call.isEmergencyCall()) {
            Executors.defaultThreadFactory().newThread(() ->
                    BlockedNumberContract.SystemContract.notifyEmergencyContact(mContext))
                    .start();
        }

        final boolean requireCallCapableAccountByHandle = mContext.getResources().getBoolean(
                com.android.internal.R.bool.config_requireCallCapableAccountForHandle);
        final boolean isOutgoingCallPermitted = isOutgoingCallPermitted(call,
                call.getTargetPhoneAccount());
        final String callHandleScheme =
                call.getHandle() == null ? null : call.getHandle().getScheme();
        if (call.getTargetPhoneAccount() != null || call.isEmergencyCall()) {
            // If the account has been set, proceed to place the outgoing call.
            // Otherwise the connection will be initiated when the account is set by the user.
            if (call.isSelfManaged() && !isOutgoingCallPermitted) {
                if (call.isAdhocConferenceCall()) {
                    notifyCreateConferenceFailed(call.getTargetPhoneAccount(), call);
                } else {
                    notifyCreateConnectionFailed(call.getTargetPhoneAccount(), call);
                }
            } else {
                if (call.isEmergencyCall()) {
                    // Drop any ongoing self-managed calls to make way for an emergency call.
                    disconnectSelfManagedCalls("place emerg call" /* reason */);
                }

                if (mPendingMOEmerCall == null) {
                    // If the account has been set, proceed to place the outgoing call.
                    // Otherwise the connection will be initiated when the account is
                    // set by the user.
                    call.startCreateConnection(mPhoneAccountRegistrar);
                }
            }
        } else if (mPhoneAccountRegistrar.getCallCapablePhoneAccounts(
                requireCallCapableAccountByHandle ? callHandleScheme : null, false,
                call.getInitiatingUser()).isEmpty()) {
            // If there are no call capable accounts, disconnect the call.
            markCallAsDisconnected(call, new DisconnectCause(DisconnectCause.CANCELED,
                    "No registered PhoneAccounts"));
            markCallAsRemoved(call);
        }
    }

    /**
     * Attempts to start a conference call for the specified call.
     *
     * @param call The call to conference.
     * @param otherCall The other call to conference with.
     */
    @VisibleForTesting
    public void conference(Call call, Call otherCall) {
        call.conferenceWith(otherCall);
    }

    /**
     * Instructs Telecom to answer the specified call. Intended to be invoked by the in-call
     * app through {@link InCallAdapter} after Telecom notifies it of an incoming call followed by
     * the user opting to answer said call.
     *
     * @param call The call to answer.
     * @param videoState The video state in which to answer the call.
     */
    @VisibleForTesting
    public void answerCall(Call call, int videoState) {
        if (!mCalls.contains(call)) {
            Log.i(this, "Request to answer a non-existent call %s", call);
        } else {
            // Hold or disconnect the active call and request call focus for the incoming call.
            Call activeCall = (Call) mConnectionSvrFocusMgr.getCurrentFocusCall();
            Log.d(this, "answerCall: Incoming call = %s Ongoing call %s", call, activeCall);
            holdActiveCallForNewCall(call);
            mConnectionSvrFocusMgr.requestFocus(
                    call,
                    new RequestCallback(new ActionAnswerCall(call, videoState)));
        }
    }

    private void answerCallForAudioProcessing(Call call) {
        // We don't check whether the call has been added to the internal lists yet -- it's optional
        // until the call is actually in the AUDIO_PROCESSING state.
        Call activeCall = (Call) mConnectionSvrFocusMgr.getCurrentFocusCall();
        if (activeCall != null && activeCall != call) {
            Log.w(this, "answerCallForAudioProcessing: another active call already exists. "
                    + "Ignoring request for audio processing and letting the incoming call "
                    + "through.");
            // The call should already be in the RINGING state, so all we have to do is add the
            // call to the internal tracker.
            addCall(call);
            return;
        }
        Log.d(this, "answerCallForAudioProcessing: Incoming call = %s", call);
        mConnectionSvrFocusMgr.requestFocus(
                call,
                new RequestCallback(() -> {
                    synchronized (mLock) {
                        Log.d(this, "answering call %s for audio processing with cs focus", call);
                        call.answerForAudioProcessing();
                        // Skip setting the call state to ANSWERED -- that's only for calls that
                        // were answered by user intervention.
                        mPendingAudioProcessingCall = call;
                    }
                }));

    }

    /**
     * Instructs Telecom to bring a call into the AUDIO_PROCESSING state.
     *
     * Used by the background audio call screener (also the default dialer) to signal that
     * they want to manually enter the AUDIO_PROCESSING state. The user will be aware that there is
     * an ongoing call at this time.
     *
     * @param call The call to manipulate
     */
    public void enterBackgroundAudioProcessing(Call call, String requestingPackageName) {
        if (!mCalls.contains(call)) {
            Log.w(this, "Trying to exit audio processing on an untracked call");
            return;
        }

        Call activeCall = getActiveCall();
        if (activeCall != null && activeCall != call) {
            Log.w(this, "Ignoring enter audio processing because there's already a call active");
            return;
        }

        CharSequence requestingAppName = AppLabelProxy.Util.getAppLabel(
                mContext.getPackageManager(), requestingPackageName);
        if (requestingAppName == null) {
            requestingAppName = requestingPackageName;
        }

        // We only want this to work on active or ringing calls
        if (call.getState() == CallState.RINGING) {
            // After the connection service sets up the call with the other end, it'll set the call
            // state to AUDIO_PROCESSING
            answerCallForAudioProcessing(call);
            call.setAudioProcessingRequestingApp(requestingAppName);
        } else if (call.getState() == CallState.ACTIVE) {
            setCallState(call, CallState.AUDIO_PROCESSING,
                    "audio processing set by dialer request");
            call.setAudioProcessingRequestingApp(requestingAppName);
        }
    }

    /**
     * Instructs Telecom to bring a call out of the AUDIO_PROCESSING state.
     *
     * Used by the background audio call screener (also the default dialer) to signal that it's
     * finished doing its thing and the user should be made aware of the call.
     *
     * @param call The call to manipulate
     * @param shouldRing if true, puts the call into SIMULATED_RINGING. Otherwise, makes the call
     *                   active.
     */
    public void exitBackgroundAudioProcessing(Call call, boolean shouldRing) {
        if (!mCalls.contains(call)) {
            Log.w(this, "Trying to exit audio processing on an untracked call");
            return;
        }

        Call activeCall = getActiveCall();
        if (activeCall != null) {
            Log.w(this, "Ignoring exit audio processing because there's already a call active");
        }

        if (shouldRing) {
            setCallState(call, CallState.SIMULATED_RINGING, "exitBackgroundAudioProcessing");
        } else {
            setCallState(call, CallState.ACTIVE, "exitBackgroundAudioProcessing");
        }
    }

    /**
     * Instructs Telecom to deflect the specified call. Intended to be invoked by the in-call
     * app through {@link InCallAdapter} after Telecom notifies it of an incoming call followed by
     * the user opting to deflect said call.
     */
    @VisibleForTesting
    public void deflectCall(Call call, Uri address) {
        if (!mCalls.contains(call)) {
            Log.i(this, "Request to deflect a non-existent call %s", call);
        } else {
            call.deflect(address);
        }
    }

    /**
     * Determines if the speakerphone should be automatically enabled for the call.  Speakerphone
     * should be enabled if the call is a video call and bluetooth or the wired headset are not in
     * use.
     *
     * @param videoState The video state of the call.
     * @return {@code true} if the speakerphone should be enabled.
     */
    public boolean isSpeakerphoneAutoEnabledForVideoCalls(int videoState) {
        return !isVideoCrbtVoLteCall(videoState) &&
            VideoProfile.isVideo(videoState) &&
            !mWiredHeadsetManager.isPluggedIn() &&
            !mBluetoothRouteManager.isBluetoothAvailable() &&
            isSpeakerEnabledForVideoCalls();
    }

    /**
     * Determines if the speakerphone should be enabled for when docked.  Speakerphone
     * should be enabled if the device is docked and bluetooth or the wired headset are
     * not in use.
     *
     * @return {@code true} if the speakerphone should be enabled for the dock.
     */
    private boolean isSpeakerphoneEnabledForDock() {
        return mDockManager.isDocked() &&
            !mWiredHeadsetManager.isPluggedIn() &&
            !mBluetoothRouteManager.isBluetoothAvailable();
    }

    /**
     * Determines if the speakerphone should be automatically enabled for video calls.
     *
     * @return {@code true} if the speakerphone should automatically be enabled.
     */
    private static boolean isSpeakerEnabledForVideoCalls() {
        return TelephonyProperties.videocall_audio_output()
                .orElse(TelecomManager.AUDIO_OUTPUT_DEFAULT)
                == TelecomManager.AUDIO_OUTPUT_ENABLE_SPEAKER;
    }

    /**
     * Instructs Telecom to reject the specified call. Intended to be invoked by the in-call
     * app through {@link InCallAdapter} after Telecom notifies it of an incoming call followed by
     * the user opting to reject said call.
     */
    @VisibleForTesting
    public void rejectCall(Call call, boolean rejectWithMessage, String textMessage) {
        if (!mCalls.contains(call)) {
            Log.i(this, "Request to reject a non-existent call %s", call);
        } else {
            for (CallsManagerListener listener : mListeners) {
                listener.onIncomingCallRejected(call, rejectWithMessage, textMessage);
            }
            call.reject(rejectWithMessage, textMessage);
        }
    }

    /**
     * Instructs Telecom to reject the specified call. Intended to be invoked by the in-call
     * app through {@link InCallAdapter} after Telecom notifies it of an incoming call followed by
     * the user opting to reject said call.
     */
    @VisibleForTesting
    public void rejectCall(Call call, @android.telecom.Call.RejectReason int rejectReason) {
        if (!mCalls.contains(call)) {
            Log.i(this, "Request to reject a non-existent call %s", call);
        } else {
            for (CallsManagerListener listener : mListeners) {
                listener.onIncomingCallRejected(call, false /* rejectWithMessage */,
                        null /* textMessage */);
            }
            call.reject(rejectReason);
        }
    }

    /**
     * Instructs Telecom to transfer the specified call. Intended to be invoked by the in-call
     * app through {@link InCallAdapter} after the user opts to transfer the said call.
     */
    @VisibleForTesting
    public void transferCall(Call call, Uri number, boolean isConfirmationRequired) {
        if (!mCalls.contains(call)) {
            Log.i(this, "transferCall - Request to transfer a non-existent call %s", call);
        } else {
            call.transfer(number, isConfirmationRequired);
        }
    }

    /**
     * Instructs Telecom to transfer the specified call to another ongoing call.
     * Intended to be invoked by the in-call app through {@link InCallAdapter} after the user opts
     * to transfer the said call (consultative transfer).
     */
    @VisibleForTesting
    public void transferCall(Call call, Call otherCall) {
        if (!mCalls.contains(call) || !mCalls.contains(otherCall)) {
            Log.i(this, "transferCall - Non-existent call %s or %s", call, otherCall);
        } else {
            call.transfer(otherCall);
        }
    }

    /**
     * Instructs Telecom to play the specified DTMF tone within the specified call.
     *
     * @param digit The DTMF digit to play.
     */
    @VisibleForTesting
    public void playDtmfTone(Call call, char digit) {
        if (!mCalls.contains(call)) {
            Log.i(this, "Request to play DTMF in a non-existent call %s", call);
        } else {
            if (call.getState() != CallState.ON_HOLD) {
                call.playDtmfTone(digit);
                mDtmfLocalTonePlayer.playTone(call, digit);
            } else {
                Log.i(this, "Request to play DTMF tone for held call %s", call.getId());
            }
        }
    }

    /**
     * Instructs Telecom to stop the currently playing DTMF tone, if any.
     */
    @VisibleForTesting
    public void stopDtmfTone(Call call) {
        if (!mCalls.contains(call)) {
            Log.i(this, "Request to stop DTMF in a non-existent call %s", call);
        } else {
            call.stopDtmfTone();
            mDtmfLocalTonePlayer.stopTone(call);
        }
    }

    /**
     * Instructs Telecom to continue (or not) the current post-dial DTMF string, if any.
     */
    void postDialContinue(Call call, boolean proceed) {
        if (!mCalls.contains(call)) {
            Log.i(this, "Request to continue post-dial string in a non-existent call %s", call);
        } else {
            call.postDialContinue(proceed);
        }
    }

    /**
     * Instructs Telecom to disconnect the specified call. Intended to be invoked by the
     * in-call app through {@link InCallAdapter} for an ongoing call. This is usually triggered by
     * the user hitting the end-call button.
     */
    @VisibleForTesting
    public void disconnectCall(Call call) {
        Log.v(this, "disconnectCall %s", call);

        if (!mCalls.contains(call)) {
            Log.w(this, "Unknown call (%s) asked to disconnect", call);
        } else {
            mLocallyDisconnectingCalls.add(call);
            call.disconnect();
            // Cancel any of the outgoing call futures if they're still around.
            if (mPendingCallConfirm != null && !mPendingCallConfirm.isDone()) {
                mPendingCallConfirm.complete(null);
                mPendingCallConfirm = null;
            }
            if (mPendingAccountSelection != null && !mPendingAccountSelection.isDone()) {
                mPendingAccountSelection.complete(null);
                mPendingAccountSelection = null;
            }
        }
    }

    /**
     * Instructs Telecom to disconnect all calls.
     */
    void disconnectAllCalls() {
        Log.v(this, "disconnectAllCalls");

        for (Call call : mCalls) {
            disconnectCall(call);
        }
    }

    /**
     * Disconnects calls for any other {@link PhoneAccountHandle} but the one specified.
     * Note: As a protective measure, will NEVER disconnect an emergency call.  Although that
     * situation should never arise, its a good safeguard.
     * @param phoneAccountHandle Calls owned by {@link PhoneAccountHandle}s other than this one will
     *                          be disconnected.
     */
    private void disconnectOtherCalls(PhoneAccountHandle phoneAccountHandle) {
        mCalls.stream()
                .filter(c -> !c.isEmergencyCall() &&
                        !c.getTargetPhoneAccount().equals(phoneAccountHandle))
                .forEach(c -> disconnectCall(c));
    }

    /**
     * Instructs Telecom to put the specified call on hold. Intended to be invoked by the
     * in-call app through {@link InCallAdapter} for an ongoing call. This is usually triggered by
     * the user hitting the hold button during an active call.
     */
    @VisibleForTesting
    public void holdCall(Call call) {
        if (!mCalls.contains(call)) {
            Log.w(this, "Unknown call (%s) asked to be put on hold", call);
        } else {
            Log.d(this, "Putting call on hold: (%s)", call);
            call.hold();
        }
    }

    /**
     * Instructs Telecom to release the specified call from hold. Intended to be invoked by
     * the in-call app through {@link InCallAdapter} for an ongoing call. This is usually triggered
     * by the user hitting the hold button during a held call.
     */
    @VisibleForTesting
    public void unholdCall(Call call) {
        if (!mCalls.contains(call)) {
            Log.w(this, "Unknown call (%s) asked to be removed from hold", call);
        } else {
            if (getOutgoingCall() != null) {
                Log.w(this, "There is an outgoing call, so it is unable to unhold this call %s",
                        call);
                return;
            }
            Call activeCall = (Call) mConnectionSvrFocusMgr.getCurrentFocusCall();
            String activeCallId = null;
            if (activeCall != null && !activeCall.isLocallyDisconnecting()) {
                activeCallId = activeCall.getId();
                if (canHold(activeCall)) {
                    activeCall.hold("Swap to " + call.getId());
                    Log.addEvent(activeCall, LogUtils.Events.SWAP, "To " + call.getId());
                    Log.addEvent(call, LogUtils.Events.SWAP, "From " + activeCall.getId());
                } else {
                    // This call does not support hold. If it is from a different connection
                    // service or connection manager, then disconnect it, otherwise invoke
                    // call.hold() and allow the connection service or connection manager to handle
                    // the situation.
                    if (!areFromSameSource(activeCall, call)) {
                        if (!activeCall.isEmergencyCall()) {
                            activeCall.disconnect("Swap to " + call.getId());
                        } else {
                            Log.w(this, "unholdCall: % is an emergency call, aborting swap to %s",
                                    activeCall.getId(), call.getId());
                            // Don't unhold the call as requested; we don't want to drop an
                            // emergency call.
                            return;
                        }
                    } else {
                        activeCall.hold("Swap to " + call.getId());
                    }
                }
            }
            mConnectionSvrFocusMgr.requestFocus(
                    call,
                    new RequestCallback(new ActionUnHoldCall(call, activeCallId)));
        }
    }

    @Override
    public void onExtrasRemoved(Call c, int source, List<String> keys) {
        if (source != Call.SOURCE_CONNECTION_SERVICE) {
            return;
        }
        updateCanAddCall();
    }

    @Override
    public void onExtrasChanged(Call c, int source, Bundle extras) {
        if (source != Call.SOURCE_CONNECTION_SERVICE) {
            return;
        }
        handleCallTechnologyChange(c);
        handleChildAddressChange(c);
        updateCanAddCall();
    }

    // Construct the list of possible PhoneAccounts that the outgoing call can use based on the
    // active calls in CallsManager. If any of the active calls are on a SIM based PhoneAccount,
    // then include only that SIM based PhoneAccount and any non-SIM PhoneAccounts, such as SIP.
    @VisibleForTesting
    public List<PhoneAccountHandle> constructPossiblePhoneAccounts(Uri handle, UserHandle user,
            boolean isVideo, boolean isEmergency) {
        return constructPossiblePhoneAccounts(handle, user, isVideo, isEmergency, false);
    }

    public List<PhoneAccountHandle> constructPossiblePhoneAccounts(Uri handle, UserHandle user,
            boolean isVideo, boolean isEmergency, boolean isConference) {

        if (handle == null) {
            return Collections.emptyList();
        }

        // If we're specifically looking for video capable accounts, then include that capability,
        // otherwise specify no additional capability constraints. When handling the emergency call,
        // it also needs to find the phone accounts excluded by CAPABILITY_EMERGENCY_CALLS_ONLY.
        int capabilities = isVideo ? PhoneAccount.CAPABILITY_VIDEO_CALLING : 0;
        capabilities |= isConference ? PhoneAccount.CAPABILITY_ADHOC_CONFERENCE_CALLING : 0;
        List<PhoneAccountHandle> allAccounts =
                mPhoneAccountRegistrar.getCallCapablePhoneAccounts(handle.getScheme(), false, user,
                        capabilities,
                        isEmergency ? 0 : PhoneAccount.CAPABILITY_EMERGENCY_CALLS_ONLY);

        // If no phone account is found, let's query emergency call only account again.
        // That is happening while emergency account has capability CAPABILITY_EMERGENCY_CALLS_ONLY.
        if (isEmergency && allAccounts.size() == 0) {
            Log.v(this, "Try to find an emergency call only phone account");
            allAccounts =  mPhoneAccountRegistrar.
                    getEmergencyCallOnlyPhoneAccounts(handle.getScheme(), user);
        }

        if (mMaxNumberOfSimultaneouslyActiveSims < 0) {
            mMaxNumberOfSimultaneouslyActiveSims =
                    getTelephonyManager().getMaxNumberOfSimultaneouslyActiveSims();
        }
        // Only one SIM PhoneAccount can be active at one time for DSDS. Only that SIM PhoneAccount
        // should be available if a call is already active on the SIM account.
        if (mMaxNumberOfSimultaneouslyActiveSims == 1) {
            List<PhoneAccountHandle> simAccounts =
                    mPhoneAccountRegistrar.getSimPhoneAccountsOfCurrentUser();
            PhoneAccountHandle ongoingCallAccount = null;
            for (Call c : mCalls) {
                if (!c.isDisconnected() && !c.isNew() && simAccounts.contains(
                        c.getTargetPhoneAccount())) {
                    ongoingCallAccount = c.getTargetPhoneAccount();
                    break;
                }
            }
            if (ongoingCallAccount != null) {
                // Remove all SIM accounts that are not the active SIM from the list.
                simAccounts.remove(ongoingCallAccount);
                allAccounts.removeAll(simAccounts);
            }
        }
        return allAccounts;
    }

    private TelephonyManager getTelephonyManager() {
        return mContext.getSystemService(TelephonyManager.class);
    }

    /**
     * Informs listeners (notably {@link CallAudioManager} of a change to the call's external
     * property.
     * .
     * @param call The call whose external property changed.
     * @param isExternalCall {@code True} if the call is now external, {@code false} otherwise.
     */
    @Override
    public void onExternalCallChanged(Call call, boolean isExternalCall) {
        Log.v(this, "onConnectionPropertiesChanged: %b", isExternalCall);
        for (CallsManagerListener listener : mListeners) {
            listener.onExternalCallChanged(call, isExternalCall);
        }
    }

    private void handleCallTechnologyChange(Call call) {
        if (call.getExtras() != null
                && call.getExtras().containsKey(TelecomManager.EXTRA_CALL_TECHNOLOGY_TYPE)) {

            Integer analyticsCallTechnology = sAnalyticsTechnologyMap.get(
                    call.getExtras().getInt(TelecomManager.EXTRA_CALL_TECHNOLOGY_TYPE));
            if (analyticsCallTechnology == null) {
                analyticsCallTechnology = Analytics.THIRD_PARTY_PHONE;
            }
            call.getAnalytics().addCallTechnology(analyticsCallTechnology);
        }
    }

    public void handleChildAddressChange(Call call) {
        if (call.getExtras() != null
                && call.getExtras().containsKey(Connection.EXTRA_CHILD_ADDRESS)) {

            String viaNumber = call.getExtras().getString(Connection.EXTRA_CHILD_ADDRESS);
            call.setViaNumber(viaNumber);
        }
    }

    /** Called by the in-call UI to change the mute state. */
    void mute(boolean shouldMute) {
        if (isInEmergencyCall() && shouldMute) {
            Log.i(this, "Refusing to turn on mute because we're in an emergency call");
            shouldMute = false;
        }
        mCallAudioManager.mute(shouldMute);
    }

    /**
      * Called by the in-call UI to change the audio route, for example to change from earpiece to
      * speaker phone.
      */
    void setAudioRoute(int route, String bluetoothAddress) {
        mCallAudioManager.setAudioRoute(route, bluetoothAddress);
    }

    /** Called by the in-call UI to turn the proximity sensor on. */
    void turnOnProximitySensor() {
        mProximitySensorManager.turnOn();
    }

    /**
     * Called by the in-call UI to turn the proximity sensor off.
     * @param screenOnImmediately If true, the screen will be turned on immediately. Otherwise,
     *        the screen will be kept off until the proximity sensor goes negative.
     */
    void turnOffProximitySensor(boolean screenOnImmediately) {
        mProximitySensorManager.turnOff(screenOnImmediately);
    }

    private boolean isRttSettingOn(PhoneAccountHandle handle) {
        int phoneId = SubscriptionManager.getPhoneId(
                mPhoneAccountRegistrar.getSubscriptionIdForPhoneAccount(handle));
        if (!SubscriptionManager.isValidPhoneId(phoneId)) {
            Log.w(this, "isRttSettingOn: Invalid phone id = " + phoneId);
            return false;
        }
        boolean isRttModeSettingOn = Settings.Secure.getInt(mContext.getContentResolver(),
                Settings.Secure.RTT_CALLING_MODE + convertRttPhoneId(phoneId), 0) != 0;
        // If the carrier config says that we should ignore the RTT mode setting from the user,
        // assume that it's off (i.e. only make an RTT call if it's requested through the extra).
        boolean shouldIgnoreRttModeSetting = getCarrierConfigForPhoneAccount(handle)
                .getBoolean(CarrierConfigManager.KEY_IGNORE_RTT_MODE_SETTING_BOOL, false);
        return isRttModeSettingOn && !shouldIgnoreRttModeSetting;
    }

    private static String convertRttPhoneId(int phoneId) {
        return phoneId != 0 ? Integer.toString(phoneId) : "";
    }

    private PersistableBundle getCarrierConfigForPhoneAccount(PhoneAccountHandle handle) {
        int subscriptionId = mPhoneAccountRegistrar.getSubscriptionIdForPhoneAccount(handle);
        CarrierConfigManager carrierConfigManager =
                mContext.getSystemService(CarrierConfigManager.class);
        PersistableBundle result = carrierConfigManager.getConfigForSubId(subscriptionId);
        return result == null ? new PersistableBundle() : result;
    }

    void phoneAccountSelected(Call call, PhoneAccountHandle account, boolean setDefault) {
        if (!mCalls.contains(call)) {
            Log.i(this, "Attempted to add account to unknown call %s", call);
        } else {
            if (setDefault) {
                mPhoneAccountRegistrar
                        .setUserSelectedOutgoingPhoneAccount(account, call.getInitiatingUser());
            }

            if (mPendingAccountSelection != null) {
                mPendingAccountSelection.complete(Pair.create(call, account));
                mPendingAccountSelection = null;
            }
        }
    }

    /** Called when the audio state changes. */
    @VisibleForTesting
    public void onCallAudioStateChanged(CallAudioState oldAudioState, CallAudioState
            newAudioState) {
        Log.v(this, "onAudioStateChanged, audioState: %s -> %s", oldAudioState, newAudioState);
        for (CallsManagerListener listener : mListeners) {
            listener.onCallAudioStateChanged(oldAudioState, newAudioState);
        }
    }

    /**
     * Called when disconnect tone is started or stopped, including any InCallTone
     * after disconnected call.
     *
     * @param isTonePlaying true if the disconnected tone is started, otherwise the disconnected
     * tone is stopped.
     */
    @VisibleForTesting
    public void onDisconnectedTonePlaying(boolean isTonePlaying) {
        Log.v(this, "onDisconnectedTonePlaying, %s", isTonePlaying ? "started" : "stopped");
        for (CallsManagerListener listener : mListeners) {
            listener.onDisconnectedTonePlaying(isTonePlaying);
        }
    }

    void markCallAsRinging(Call call) {
        setCallState(call, CallState.RINGING, "ringing set explicitly");
    }

    void markCallAsDialing(Call call) {
        setCallState(call, CallState.DIALING, "dialing set explicitly");
        maybeMoveToSpeakerPhone(call);
        maybeTurnOffMute(call);
        ensureCallAudible();
    }

    void markCallAsPulling(Call call) {
        setCallState(call, CallState.PULLING, "pulling set explicitly");
        maybeMoveToSpeakerPhone(call);
    }

    /**
     * Returns true if the active call is held.
     */
    boolean holdActiveCallForNewCall(Call call) {
        Call activeCall = (Call) mConnectionSvrFocusMgr.getCurrentFocusCall();
        if (activeCall != null && activeCall != call) {
            if (canHold(activeCall)) {
                activeCall.hold();
                return true;
            } else if (supportsHold(activeCall)
                    && areFromSameSource(activeCall, call)) {

                // Handle the case where the active call and the new call are from the same CS or
                // connection manager, and the currently active call supports hold but cannot
                // currently be held.
                // In this case we'll look for the other held call for this connectionService and
                // disconnect it prior to holding the active call.
                // E.g.
                // Call A - Held   (Supports hold, can't hold)
                // Call B - Active (Supports hold, can't hold)
                // Call C - Incoming
                // Here we need to disconnect A prior to holding B so that C can be answered.
                // This case is driven by telephony requirements ultimately.
                Call heldCall = getHeldCallByConnectionService(call.getTargetPhoneAccount());
                if (heldCall != null) {
                    heldCall.disconnect();
                    Log.i(this, "holdActiveCallForNewCall: Disconnect held call %s before "
                                    + "holding active call %s.",
                            heldCall.getId(), activeCall.getId());
                }
                Log.i(this, "holdActiveCallForNewCall: Holding active %s before making %s active.",
                        activeCall.getId(), call.getId());
                activeCall.hold();
                return true;
            } else {
                // This call does not support hold. If it is from a different connection
                // service or connection manager, then disconnect it, otherwise allow the connection
                // service or connection manager to figure out the right states.
                if (!areFromSameSource(activeCall, call)) {
                    Log.i(this, "holdActiveCallForNewCall: disconnecting %s so that %s can be "
                            + "made active.", activeCall.getId(), call.getId());
                    if (!activeCall.isEmergencyCall()) {
                        activeCall.disconnect();
                    } else {
                        // It's not possible to hold the active call, and its an emergency call so
                        // we will silently reject the incoming call instead of answering it.
                        Log.w(this, "holdActiveCallForNewCall: rejecting incoming call %s as "
                                + "the active call is an emergency call and it cannot be held.",
                                call.getId());
                        call.reject(false /* rejectWithMessage */, "" /* message */,
                                "active emergency call can't be held");
                    }
                }
            }
        }
        return false;
    }

    @VisibleForTesting
    public void markCallAsActive(Call call) {
        if (call.isSelfManaged()) {
            // backward compatibility, the self-managed connection service will set the call state
            // to active directly. We should hold or disconnect the current active call based on the
            // holdability, and request the call focus for the self-managed call before the state
            // change.
            holdActiveCallForNewCall(call);
            mConnectionSvrFocusMgr.requestFocus(
                    call,
                    new RequestCallback(new ActionSetCallState(
                            call,
                            CallState.ACTIVE,
                            "active set explicitly for self-managed")));
        } else {
            if (mPendingAudioProcessingCall == call) {
                if (mCalls.contains(call)) {
                    setCallState(call, CallState.AUDIO_PROCESSING, "active set explicitly");
                } else {
                    call.setState(CallState.AUDIO_PROCESSING, "active set explicitly and adding");
                    addCall(call);
                }
                return;
            }
            setCallState(call, CallState.ACTIVE, "active set explicitly");
            maybeMoveToSpeakerPhone(call);
            ensureCallAudible();
        }
    }

    @VisibleForTesting
    public void markCallAsOnHold(Call call) {
        setCallState(call, CallState.ON_HOLD, "on-hold set explicitly");
    }

    /**
     * Marks the specified call as STATE_DISCONNECTED and notifies the in-call app. If this was the
     * last live call, then also disconnect from the in-call controller.
     *
     * @param disconnectCause The disconnect cause, see {@link android.telecom.DisconnectCause}.
     */
    void markCallAsDisconnected(Call call, DisconnectCause disconnectCause) {
      int oldState = call.getState();
      if (call.getState() == CallState.SIMULATED_RINGING
                && disconnectCause.getCode() == DisconnectCause.REMOTE) {
            // If the remote end hangs up while in SIMULATED_RINGING, the call should
            // be marked as missed.
            call.setOverrideDisconnectCauseCode(new DisconnectCause(DisconnectCause.MISSED));
        }
        call.setDisconnectCause(disconnectCause);
        setCallState(call, CallState.DISCONNECTED, "disconnected set explicitly");

        if(oldState == CallState.NEW && disconnectCause.getCode() == DisconnectCause.MISSED) {
            Log.i(this, "markCallAsDisconnected: logging missed call ");
            mCallLogManager.logCall(call, Calls.MISSED_TYPE, true, null);
        }

        // Emergency MO call is still pending and current active call is
        // disconnected succesfully. So initiating pending Emergency call
        // now and clearing both pending and Disconnectcalls.
        if (mPendingMOEmerCall != null && mDisconnectingCall == call) {
            addCall(mPendingMOEmerCall);
            mPendingMOEmerCall.startCreateConnection(mPhoneAccountRegistrar);
            clearPendingMOEmergencyCall();
        }
    }

    /**
     * Removes an existing disconnected call, and notifies the in-call app.
     */
    void markCallAsRemoved(Call call) {
        mInCallController.getBindingFuture().thenRunAsync(() -> {
            call.maybeCleanupHandover();
            removeCall(call);
            Call foregroundCall = mCallAudioManager.getPossiblyHeldForegroundCall();
            if (mLocallyDisconnectingCalls.contains(call)) {
                boolean isDisconnectingChildCall = call.isDisconnectingChildCall();
                Log.v(this, "markCallAsRemoved: isDisconnectingChildCall = "
                        + isDisconnectingChildCall + "call -> %s", call);
                mLocallyDisconnectingCalls.remove(call);
                // Auto-unhold the foreground call due to a locally disconnected call, except if the
                // call which was disconnected is a member of a conference (don't want to auto
                // un-hold the conference if we remove a member of the conference).
                if (!isDisconnectingChildCall && foregroundCall != null
                        && foregroundCall.getState() == CallState.ON_HOLD) {
                    foregroundCall.unhold();
                }
            } else if (foregroundCall != null &&
                    !foregroundCall.can(Connection.CAPABILITY_SUPPORT_HOLD) &&
                    foregroundCall.getState() == CallState.ON_HOLD) {

                // The new foreground call is on hold, however the carrier does not display the hold
                // button in the UI.  Therefore, we need to auto unhold the held call since the user
                // has no means of unholding it themselves.
                Log.i(this, "Auto-unholding held foreground call (call doesn't support hold)");
                foregroundCall.unhold();
            }
        }, new LoggedHandlerExecutor(mHandler, "CM.mCAR", mLock));
    }

    /**
     * Given a call, marks the call as disconnected and removes it.  Set the error message to
     * indicate to the user that the call cannot me placed due to an ongoing call in another app.
     *
     * Used when there are ongoing self-managed calls and the user tries to make an outgoing managed
     * call.  Called by {@link #startCallConfirmation} when the user is already confirming an
     * outgoing call.  Realistically this should almost never be called since in practice the user
     * won't make multiple outgoing calls at the same time.
     *
     * @param call The call to mark as disconnected.
     */
    void markCallDisconnectedDueToSelfManagedCall(Call call) {
        Call activeCall = getActiveCall();
        CharSequence errorMessage;
        if (activeCall == null) {
            // Realistically this shouldn't happen, but best to handle gracefully
            errorMessage = mContext.getText(R.string.cant_call_due_to_ongoing_unknown_call);
        } else {
            errorMessage = mContext.getString(R.string.cant_call_due_to_ongoing_call,
                    activeCall.getTargetPhoneAccountLabel());
        }
        // Call is managed and there are ongoing self-managed calls.
        markCallAsDisconnected(call, new DisconnectCause(DisconnectCause.ERROR,
                errorMessage, errorMessage, "Ongoing call in another app."));
        markCallAsRemoved(call);
    }

    /**
     * Cleans up any calls currently associated with the specified connection service when the
     * service binder disconnects unexpectedly.
     *
     * @param service The connection service that disconnected.
     */
    void handleConnectionServiceDeath(ConnectionServiceWrapper service) {
        if (service != null) {
            Log.i(this, "handleConnectionServiceDeath: service %s died", service);
            for (Call call : mCalls) {
                if (call.getConnectionService() == service) {
                    if (call.getState() != CallState.DISCONNECTED) {
                        markCallAsDisconnected(call, new DisconnectCause(DisconnectCause.ERROR,
                                null /* message */, null /* description */, "CS_DEATH",
                                ToneGenerator.TONE_PROP_PROMPT));
                    }
                    markCallAsRemoved(call);
                }
            }
        }
    }

    /**
     * Determines if the {@link CallsManager} has any non-external calls.
     *
     * @return {@code True} if there are any non-external calls, {@code false} otherwise.
     */
    boolean hasAnyCalls() {
        if (mCalls.isEmpty()) {
            return false;
        }

        for (Call call : mCalls) {
            if (!call.isExternalCall()) {
                return true;
            }
        }
        return false;
    }

    boolean hasActiveOrHoldingCall() {
        return getFirstCallWithState(CallState.ACTIVE, CallState.ON_HOLD) != null;
    }

    boolean hasRingingCall() {
        return getFirstCallWithState(CallState.RINGING, CallState.ANSWERED) != null;
    }

    boolean hasRingingOrSimulatedRingingCall() {
        return getFirstCallWithState(
                CallState.SIMULATED_RINGING, CallState.RINGING, CallState.ANSWERED) != null;
    }

    @VisibleForTesting
    public boolean onMediaButton(int type) {
        if (hasAnyCalls()) {
            Call ringingCall = getFirstCallWithState(CallState.RINGING,
                    CallState.SIMULATED_RINGING);
            if (HeadsetMediaButton.SHORT_PRESS == type) {
                if (ringingCall == null) {
                    Call activeCall = getFirstCallWithState(CallState.ACTIVE);
                    Call onHoldCall = getFirstCallWithState(CallState.ON_HOLD);
                    if (activeCall != null && onHoldCall != null) {
                        // Two calls, short-press -> switch calls
                        Log.addEvent(onHoldCall, LogUtils.Events.INFO,
                                "two calls, media btn short press - switch call.");
                        unholdCall(onHoldCall);
                        return true;
                    }

                    Call callToHangup = getFirstCallWithState(CallState.RINGING, CallState.DIALING,
                            CallState.PULLING, CallState.ACTIVE, CallState.ON_HOLD);
                    Log.addEvent(callToHangup, LogUtils.Events.INFO,
                            "media btn short press - end call.");
                    if (callToHangup != null) {
                        disconnectCall(callToHangup);
                        return true;
                    }
                } else {
                    answerCall(ringingCall, VideoProfile.STATE_AUDIO_ONLY);
                    return true;
                }
            } else if (HeadsetMediaButton.LONG_PRESS == type) {
                if (ringingCall != null) {
                    Log.addEvent(getForegroundCall(),
                            LogUtils.Events.INFO, "media btn long press - reject");
                    ringingCall.reject(false, null);
                } else {
                    Call activeCall = getFirstCallWithState(CallState.ACTIVE);
                    Call onHoldCall = getFirstCallWithState(CallState.ON_HOLD);
                    if (activeCall != null && onHoldCall != null) {
                        // Two calls, long-press -> end current call
                        Log.addEvent(activeCall, LogUtils.Events.INFO,
                                "two calls, media btn long press - end current call.");
                        disconnectCall(activeCall);
                        return true;
                    }

                    Log.addEvent(getForegroundCall(), LogUtils.Events.INFO,
                            "media btn long press - mute");
                    mCallAudioManager.toggleMute();
                }
                return true;
            }
        }
        return false;
    }

    /**
     * Returns true if telecom supports adding another top-level call.
     */
    @VisibleForTesting
    public boolean canAddCall() {
        boolean isDeviceProvisioned = Settings.Global.getInt(mContext.getContentResolver(),
                Settings.Global.DEVICE_PROVISIONED, 0) != 0;
        if (!isDeviceProvisioned) {
            Log.d(TAG, "Device not provisioned, canAddCall is false.");
            return false;
        }

        if (getFirstCallWithState(OUTGOING_CALL_STATES) != null) {
            return false;
        }

        int count = 0;
        for (Call call : mCalls) {
            if (call.isEmergencyCall()) {
                // We never support add call if one of the calls is an emergency call.
                return false;
            } else if (call.isExternalCall()) {
                // External calls don't count.
                continue;
            } else if (call.getParentCall() == null) {
                count++;
            }
            Bundle extras = call.getExtras();
            if (extras != null) {
                if (extras.getBoolean(Connection.EXTRA_DISABLE_ADD_CALL, false)) {
                    return false;
                }
            }

            // We do not check states for canAddCall. We treat disconnected calls the same
            // and wait until they are removed instead. If we didn't count disconnected calls,
            // we could put InCallServices into a state where they are showing two calls but
            // also support add-call. Technically it's right, but overall looks better (UI-wise)
            // and acts better if we wait until the call is removed.
            if (count >= MAXIMUM_TOP_LEVEL_CALLS) {
                return false;
            }
        }

        return true;
    }

    @VisibleForTesting
    public Call getRingingOrSimulatedRingingCall() {
        return getFirstCallWithState(CallState.RINGING,
                CallState.ANSWERED, CallState.SIMULATED_RINGING);
    }

    public Call getActiveCall() {
        return getFirstCallWithState(CallState.ACTIVE);
    }

    Call getDialingCall() {
        return getFirstCallWithState(CallState.DIALING);
    }

    @VisibleForTesting
    public Call getHeldCall() {
        return getFirstCallWithState(CallState.ON_HOLD);
    }

    public Call getHeldCallByConnectionService(PhoneAccountHandle targetPhoneAccount) {
        Optional<Call> heldCall = mCalls.stream()
                .filter(call -> PhoneAccountHandle.areFromSamePackage(call.getTargetPhoneAccount(),
                        targetPhoneAccount)
                        && call.getParentCall() == null
                        && call.getState() == CallState.ON_HOLD)
                .findFirst();
        return heldCall.isPresent() ? heldCall.get() : null;
    }

    @VisibleForTesting
    public int getNumHeldCalls() {
        int count = 0;
        for (Call call : mCalls) {
            if (call.getParentCall() == null && call.getState() == CallState.ON_HOLD) {
                count++;
            }
        }
        return count;
    }

    @VisibleForTesting
    public Call getOutgoingCall() {
        return getFirstCallWithState(OUTGOING_CALL_STATES);
    }

    @VisibleForTesting
    public Call getFirstCallWithState(int... states) {
        return getFirstCallWithState(null, states);
    }

    @VisibleForTesting
    public PhoneNumberUtilsAdapter getPhoneNumberUtilsAdapter() {
        return mPhoneNumberUtilsAdapter;
    }

    @VisibleForTesting
    public CompletableFuture<Call> getLatestPostSelectionProcessingFuture() {
        return mLatestPostSelectionProcessingFuture;
    }

    @VisibleForTesting
    public CompletableFuture getLatestPreAccountSelectionFuture() {
        return mLatestPreAccountSelectionFuture;
    }

    /**
     * Returns the first call that it finds with the given states. The states are treated as having
     * priority order so that any call with the first state will be returned before any call with
     * states listed later in the parameter list.
     *
     * @param callToSkip Call that this method should skip while searching
     */
    Call getFirstCallWithState(Call callToSkip, int... states) {
        for (int currentState : states) {
            // check the foreground first
            Call foregroundCall = getForegroundCall();
            if (foregroundCall != null && foregroundCall.getState() == currentState) {
                return foregroundCall;
            }

            for (Call call : mCalls) {
                if (Objects.equals(callToSkip, call)) {
                    continue;
                }

                // Only operate on top-level calls
                if (call.getParentCall() != null) {
                    continue;
                }

                if (call.isExternalCall()) {
                    continue;
                }

                if (currentState == call.getState()) {
                    return call;
                }
            }
        }
        return null;
    }

    Call createConferenceCall(
            String callId,
            PhoneAccountHandle phoneAccount,
            ParcelableConference parcelableConference) {

        // If the parceled conference specifies a connect time, use it; otherwise default to 0,
        // which is the default value for new Calls.
        long connectTime =
                parcelableConference.getConnectTimeMillis() ==
                        Conference.CONNECT_TIME_NOT_SPECIFIED ? 0 :
                        parcelableConference.getConnectTimeMillis();
        long connectElapsedTime =
                parcelableConference.getConnectElapsedTimeMillis() ==
                        Conference.CONNECT_TIME_NOT_SPECIFIED ? 0 :
                        parcelableConference.getConnectElapsedTimeMillis();

        PhoneAccountHandle connectionMgr =
                    mPhoneAccountRegistrar.getSimCallManagerFromHandle(phoneAccount,
                            mCurrentUserHandle);
        Call call = new Call(
                callId,
                mContext,
                this,
                mLock,
                mConnectionServiceRepository,
                mPhoneNumberUtilsAdapter,
                null /* handle */,
                null /* gatewayInfo */,
                connectionMgr,
                phoneAccount,
                Call.CALL_DIRECTION_UNDEFINED /* callDirection */,
                false /* forceAttachToExistingConnection */,
                true /* isConference */,
                connectTime,
                connectElapsedTime,
                mClockProxy,
                mToastFactory);

        setCallState(call, Call.getStateFromConnectionState(parcelableConference.getState()),
                "new conference call");
        call.setHandle(parcelableConference.getHandle(),
                parcelableConference.getHandlePresentation());
        call.setConnectionCapabilities(parcelableConference.getConnectionCapabilities());
        call.setConnectionProperties(parcelableConference.getConnectionProperties());
        call.setVideoState(parcelableConference.getVideoState());
        call.setVideoProvider(parcelableConference.getVideoProvider());
        call.setStatusHints(parcelableConference.getStatusHints());
        call.putExtras(Call.SOURCE_CONNECTION_SERVICE, parcelableConference.getExtras());
        // In case this Conference was added via a ConnectionManager, keep track of the original
        // Connection ID as created by the originating ConnectionService.
        Bundle extras = parcelableConference.getExtras();
        if (extras != null && extras.containsKey(Connection.EXTRA_ORIGINAL_CONNECTION_ID)) {
            call.setOriginalConnectionId(extras.getString(Connection.EXTRA_ORIGINAL_CONNECTION_ID));
        }

        // TODO: Move this to be a part of addCall()
        call.addListener(this);
        addCall(call);
        return call;
    }

    /**
     * @return the call state currently tracked by {@link PhoneStateBroadcaster}
     */
    int getCallState() {
        return mPhoneStateBroadcaster.getCallState();
    }

    /**
     * Retrieves the {@link PhoneAccountRegistrar}.
     *
     * @return The {@link PhoneAccountRegistrar}.
     */
    @VisibleForTesting
    public PhoneAccountRegistrar getPhoneAccountRegistrar() {
        return mPhoneAccountRegistrar;
    }

    /**
     * Retrieves the {@link DisconnectedCallNotifier}
     * @return The {@link DisconnectedCallNotifier}.
     */
    DisconnectedCallNotifier getDisconnectedCallNotifier() {
        return mDisconnectedCallNotifier;
    }

    /**
     * Retrieves the {@link MissedCallNotifier}
     * @return The {@link MissedCallNotifier}.
     */
    MissedCallNotifier getMissedCallNotifier() {
        return mMissedCallNotifier;
    }

    /**
     * Retrieves the {@link IncomingCallNotifier}.
     * @return The {@link IncomingCallNotifier}.
     */
    IncomingCallNotifier getIncomingCallNotifier() {
        return mIncomingCallNotifier;
    }

    /**
     * Reject an incoming call and manually add it to the Call Log.
     * @param incomingCall Incoming call that has been rejected
     */
    private void rejectCallAndLog(Call incomingCall, CallFilteringResult result) {
        if (incomingCall.getConnectionService() != null) {
            // Only reject the call if it has not already been destroyed.  If a call ends while
            // incoming call filtering is taking place, it is possible that the call has already
            // been destroyed, and as such it will be impossible to send the reject to the
            // associated ConnectionService.
            incomingCall.reject(false, null);
        } else {
            Log.i(this, "rejectCallAndLog - call already destroyed.");
        }

        // Since the call was not added to the list of calls, we have to call the missed
        // call notifier and the call logger manually.
        // Do we need missed call notification for direct to Voicemail calls?
        mCallLogManager.logCall(incomingCall, Calls.MISSED_TYPE,
                true /*showNotificationForMissedCall*/, result);
    }

    /**
     * Adds the specified call to the main list of live calls.
     *
     * @param call The call to add.
     */
    @VisibleForTesting
    public void addCall(Call call) {
        Trace.beginSection("addCall");
        Log.v(this, "addCall(%s)", call);
        call.addListener(this);
        mCalls.add(call);

        // Specifies the time telecom finished routing the call. This is used by the dialer for
        // analytics.
        Bundle extras = call.getIntentExtras();
        extras.putLong(TelecomManager.EXTRA_CALL_TELECOM_ROUTING_END_TIME_MILLIS,
                SystemClock.elapsedRealtime());

        updateCanAddCall();
        updateHasActiveRttCall();
        updateExternalCallCanPullSupport();
        // onCallAdded for calls which immediately take the foreground (like the first call).
        for (CallsManagerListener listener : mListeners) {
            if (LogUtils.SYSTRACE_DEBUG) {
                Trace.beginSection(listener.getClass().toString() + " addCall");
            }
            listener.onCallAdded(call);
            if (LogUtils.SYSTRACE_DEBUG) {
                Trace.endSection();
            }
        }
        Trace.endSection();
    }

    @VisibleForTesting
    public void removeCall(Call call) {
        Trace.beginSection("removeCall");
        Log.v(this, "removeCall(%s)", call);

        call.setParentAndChildCall(null);  // clean up parent relationship before destroying.
        call.removeListener(this);
        call.clearConnectionService();
        // TODO: clean up RTT pipes

        boolean shouldNotify = false;
        if (mCalls.contains(call)) {
            mCalls.remove(call);
            shouldNotify = true;
        }

        call.destroy();
        updateExternalCallCanPullSupport();
        // Only broadcast changes for calls that are being tracked.
        if (shouldNotify) {
            updateCanAddCall();
            updateHasActiveRttCall();
            for (CallsManagerListener listener : mListeners) {
                if (LogUtils.SYSTRACE_DEBUG) {
                    Trace.beginSection(listener.getClass().toString() + " onCallRemoved");
                }
                listener.onCallRemoved(call);
                if (LogUtils.SYSTRACE_DEBUG) {
                    Trace.endSection();
                }
            }
        }
        Trace.endSection();
    }

    private void updateHasActiveRttCall() {
        boolean hasActiveRttCall = hasActiveRttCall();
        if (hasActiveRttCall != mHasActiveRttCall) {
            Log.i(this, "updateHasActiveRttCall %s -> %s", mHasActiveRttCall, hasActiveRttCall);
            AudioManager.setRttEnabled(hasActiveRttCall);
            mHasActiveRttCall = hasActiveRttCall;
        }
    }

    private boolean hasActiveRttCall() {
        for (Call call : mCalls) {
            if (call.isActive() && call.isRttCall()) {
                return true;
            }
        }
        return false;
    }

    /**
     * Sets the specified state on the specified call.
     *
     * @param call The call.
     * @param newState The new state of the call.
     */
    private void setCallState(Call call, int newState, String tag) {
        if (call == null) {
            return;
        }
        int oldState = call.getState();
        Log.i(this, "setCallState %s -> %s, call: %s", CallState.toString(oldState),
                CallState.toString(newState), call);
        if (newState != oldState) {
            // If the call switches to held state while a DTMF tone is playing, stop the tone to
            // ensure that the tone generator stops playing the tone.
            if (newState == CallState.ON_HOLD && call.isDtmfTonePlaying()) {
                stopDtmfTone(call);
            }

            // Unfortunately, in the telephony world the radio is king. So if the call notifies
            // us that the call is in a particular state, we allow it even if it doesn't make
            // sense (e.g., STATE_ACTIVE -> STATE_RINGING).
            // TODO: Consider putting a stop to the above and turning CallState
            // into a well-defined state machine.
            // TODO: Define expected state transitions here, and log when an
            // unexpected transition occurs.
            if (call.setState(newState, tag)) {
                if ((oldState != CallState.AUDIO_PROCESSING) &&
                        (newState == CallState.DISCONNECTED)) {
                    maybeSendPostCallScreenIntent(call);
                }
                maybeShowErrorDialogOnDisconnect(call);

                Trace.beginSection("onCallStateChanged");

                maybeHandleHandover(call, newState);

                // Only broadcast state change for calls that are being tracked.
                if (mCalls.contains(call)) {
                    updateCanAddCall();
                    updateHasActiveRttCall();
                    for (CallsManagerListener listener : mListeners) {
                        if (LogUtils.SYSTRACE_DEBUG) {
                            Trace.beginSection(listener.getClass().toString() +
                                    " onCallStateChanged");
                        }
                        listener.onCallStateChanged(call, oldState, newState);
                        if (LogUtils.SYSTRACE_DEBUG) {
                            Trace.endSection();
                        }
                    }
                }
                Trace.endSection();
            } else {
                Log.i(this, "failed in setting the state to new state");
            }
        }
    }

    /**
     * Identifies call state transitions for a call which trigger handover events.
     * - If this call has a handover to it which just started and this call goes active, treat
     * this as if the user accepted the handover.
     * - If this call has a handover to it which just started and this call is disconnected, treat
     * this as if the user rejected the handover.
     * - If this call has a handover from it which just started and this call is disconnected, do
     * nothing as the call prematurely disconnected before the user accepted the handover.
     * - If this call has a handover from it which was already accepted by the user and this call is
     * disconnected, mark the handover as complete.
     *
     * @param call A call whose state is changing.
     * @param newState The new state of the call.
     */
    private void maybeHandleHandover(Call call, int newState) {
        if (call.getHandoverSourceCall() != null) {
            // We are handing over another call to this one.
            if (call.getHandoverState() == HandoverState.HANDOVER_TO_STARTED) {
                // A handover to this call has just been initiated.
                if (newState == CallState.ACTIVE) {
                    // This call went active, so the user has accepted the handover.
                    Log.i(this, "setCallState: handover to accepted");
                    acceptHandoverTo(call);
                } else if (newState == CallState.DISCONNECTED) {
                    // The call was disconnected, so the user has rejected the handover.
                    Log.i(this, "setCallState: handover to rejected");
                    rejectHandoverTo(call);
                }
            }
        // If this call was disconnected because it was handed over TO another call, report the
        // handover as complete.
        } else if (call.getHandoverDestinationCall() != null
                && newState == CallState.DISCONNECTED) {
            int handoverState = call.getHandoverState();
            if (handoverState == HandoverState.HANDOVER_FROM_STARTED) {
                // Disconnect before handover was accepted.
                Log.i(this, "setCallState: disconnect before handover accepted");
                // Let the handover destination know that the source has disconnected prior to
                // completion of the handover.
                call.getHandoverDestinationCall().sendCallEvent(
                        android.telecom.Call.EVENT_HANDOVER_SOURCE_DISCONNECTED, null);
            } else if (handoverState == HandoverState.HANDOVER_ACCEPTED) {
                Log.i(this, "setCallState: handover from complete");
                completeHandoverFrom(call);
            }
        }
    }

    private void completeHandoverFrom(Call call) {
        Call handoverTo = call.getHandoverDestinationCall();
        Log.addEvent(handoverTo, LogUtils.Events.HANDOVER_COMPLETE, "from=%s, to=%s",
                call.getId(), handoverTo.getId());
        Log.addEvent(call, LogUtils.Events.HANDOVER_COMPLETE, "from=%s, to=%s",
                call.getId(), handoverTo.getId());

        // Inform the "from" Call (ie the source call) that the handover from it has
        // completed; this allows the InCallService to be notified that a handover it
        // initiated completed.
        call.onConnectionEvent(Connection.EVENT_HANDOVER_COMPLETE, null);
        call.onHandoverComplete();

        // Inform the "to" ConnectionService that handover to it has completed.
        handoverTo.sendCallEvent(android.telecom.Call.EVENT_HANDOVER_COMPLETE, null);
        handoverTo.onHandoverComplete();
        answerCall(handoverTo, handoverTo.getVideoState());
        call.markFinishedHandoverStateAndCleanup(HandoverState.HANDOVER_COMPLETE);

        // If the call we handed over to is self-managed, we need to disconnect the calls for other
        // ConnectionServices.
        if (handoverTo.isSelfManaged()) {
            disconnectOtherCalls(handoverTo.getTargetPhoneAccount());
        }
    }

    private void rejectHandoverTo(Call handoverTo) {
        Call handoverFrom = handoverTo.getHandoverSourceCall();
        Log.i(this, "rejectHandoverTo: from=%s, to=%s", handoverFrom.getId(), handoverTo.getId());
        Log.addEvent(handoverFrom, LogUtils.Events.HANDOVER_FAILED, "from=%s, to=%s, rejected",
                handoverTo.getId(), handoverFrom.getId());
        Log.addEvent(handoverTo, LogUtils.Events.HANDOVER_FAILED, "from=%s, to=%s, rejected",
                handoverTo.getId(), handoverFrom.getId());

        // Inform the "from" Call (ie the source call) that the handover from it has
        // failed; this allows the InCallService to be notified that a handover it
        // initiated failed.
        handoverFrom.onConnectionEvent(Connection.EVENT_HANDOVER_FAILED, null);
        handoverFrom.onHandoverFailed(android.telecom.Call.Callback.HANDOVER_FAILURE_USER_REJECTED);

        // Inform the "to" ConnectionService that handover to it has failed.  This
        // allows the ConnectionService the call was being handed over
        if (handoverTo.getConnectionService() != null) {
            // Only attempt if the call has a bound ConnectionService if handover failed
            // early on in the handover process, the CS will be unbound and we won't be
            // able to send the call event.
            handoverTo.sendCallEvent(android.telecom.Call.EVENT_HANDOVER_FAILED, null);
            handoverTo.getConnectionService().handoverFailed(handoverTo,
                    android.telecom.Call.Callback.HANDOVER_FAILURE_USER_REJECTED);
        }
        handoverTo.markFinishedHandoverStateAndCleanup(HandoverState.HANDOVER_FAILED);
    }

    private void acceptHandoverTo(Call handoverTo) {
        Call handoverFrom = handoverTo.getHandoverSourceCall();
        Log.i(this, "acceptHandoverTo: from=%s, to=%s", handoverFrom.getId(), handoverTo.getId());
        handoverTo.setHandoverState(HandoverState.HANDOVER_ACCEPTED);
        handoverTo.onHandoverComplete();
        handoverFrom.setHandoverState(HandoverState.HANDOVER_ACCEPTED);
        handoverFrom.onHandoverComplete();

        Log.addEvent(handoverTo, LogUtils.Events.ACCEPT_HANDOVER, "from=%s, to=%s",
                handoverFrom.getId(), handoverTo.getId());
        Log.addEvent(handoverFrom, LogUtils.Events.ACCEPT_HANDOVER, "from=%s, to=%s",
                handoverFrom.getId(), handoverTo.getId());

        // Disconnect the call we handed over from.
        disconnectCall(handoverFrom);
        // If we handed over to a self-managed ConnectionService, we need to disconnect calls for
        // other ConnectionServices.
        if (handoverTo.isSelfManaged()) {
            disconnectOtherCalls(handoverTo.getTargetPhoneAccount());
        }
    }

    private void updateCanAddCall() {
        boolean newCanAddCall = canAddCall();
        if (newCanAddCall != mCanAddCall) {
            mCanAddCall = newCanAddCall;
            for (CallsManagerListener listener : mListeners) {
                if (LogUtils.SYSTRACE_DEBUG) {
                    Trace.beginSection(listener.getClass().toString() + " updateCanAddCall");
                }
                listener.onCanAddCallChanged(mCanAddCall);
                if (LogUtils.SYSTRACE_DEBUG) {
                    Trace.endSection();
                }
            }
        }
    }

    private boolean isPotentialMMICode(Uri handle) {
        return (handle != null && handle.getSchemeSpecificPart() != null
                && handle.getSchemeSpecificPart().contains("#"));
    }

    /**
     * Determines if a dialed number is potentially an In-Call MMI code.  In-Call MMI codes are
     * MMI codes which can be dialed when one or more calls are in progress.
     * <P>
     * Checks for numbers formatted similar to the MMI codes defined in:
     * {@link com.android.internal.telephony.Phone#handleInCallMmiCommands(String)}
     *
     * @param handle The URI to call.
     * @return {@code True} if the URI represents a number which could be an in-call MMI code.
     */
    private boolean isPotentialInCallMMICode(Uri handle) {
        if (handle != null && handle.getSchemeSpecificPart() != null &&
                handle.getScheme() != null &&
                handle.getScheme().equals(PhoneAccount.SCHEME_TEL)) {

            String dialedNumber = handle.getSchemeSpecificPart();
            return (dialedNumber.equals("0") ||
                    (dialedNumber.startsWith("1") && dialedNumber.length() <= 2) ||
                    (dialedNumber.startsWith("2") && dialedNumber.length() <= 2) ||
                    dialedNumber.equals("3") ||
                    dialedNumber.equals("4") ||
                    dialedNumber.equals("5"));
        }
        return false;
    }

    @VisibleForTesting
    public int getNumCallsWithState(final boolean isSelfManaged, Call excludeCall,
                                    PhoneAccountHandle phoneAccountHandle, int... states) {
        return getNumCallsWithState(isSelfManaged ? CALL_FILTER_SELF_MANAGED : CALL_FILTER_MANAGED,
                excludeCall, phoneAccountHandle, states);
    }

    /**
     * Determines the number of calls matching the specified criteria.
     * @param callFilter indicates whether to include just managed calls
     *                   ({@link #CALL_FILTER_MANAGED}), self-managed calls
     *                   ({@link #CALL_FILTER_SELF_MANAGED}), or all calls
     *                   ({@link #CALL_FILTER_ALL}).
     * @param excludeCall Where {@code non-null}, this call is excluded from the count.
     * @param phoneAccountHandle Where {@code non-null}, calls for this {@link PhoneAccountHandle}
     *                           are excluded from the count.
     * @param states The list of {@link CallState}s to include in the count.
     * @return Count of calls matching criteria.
     */
    @VisibleForTesting
    public int getNumCallsWithState(final int callFilter, Call excludeCall,
                                    PhoneAccountHandle phoneAccountHandle, int... states) {

        Set<Integer> desiredStates = IntStream.of(states).boxed().collect(Collectors.toSet());

        Stream<Call> callsStream = mCalls.stream()
                .filter(call -> desiredStates.contains(call.getState()) &&
                        call.getParentCall() == null && !call.isExternalCall());

        if (callFilter == CALL_FILTER_MANAGED) {
            callsStream = callsStream.filter(call -> !call.isSelfManaged());
        } else if (callFilter == CALL_FILTER_SELF_MANAGED) {
            callsStream = callsStream.filter(call -> call.isSelfManaged());
        }

        // If a call to exclude was specified, filter it out.
        if (excludeCall != null) {
            callsStream = callsStream.filter(call -> call != excludeCall);
        }

        // If a phone account handle was specified, only consider calls for that phone account.
        if (phoneAccountHandle != null) {
            callsStream = callsStream.filter(
                    call -> phoneAccountHandle.equals(call.getTargetPhoneAccount()));
        }

        return (int) callsStream.count();
    }

    private boolean hasMaximumLiveCalls(Call exceptCall) {
        return MAXIMUM_LIVE_CALLS <= getNumCallsWithState(CALL_FILTER_ALL,
                exceptCall, null /* phoneAccountHandle*/, LIVE_CALL_STATES);
    }

    private boolean hasMaximumManagedLiveCalls(Call exceptCall) {
        return MAXIMUM_LIVE_CALLS <= getNumCallsWithState(false /* isSelfManaged */,
                exceptCall, null /* phoneAccountHandle */, LIVE_CALL_STATES);
    }

    private boolean hasMaximumSelfManagedCalls(Call exceptCall,
                                                   PhoneAccountHandle phoneAccountHandle) {
        return MAXIMUM_SELF_MANAGED_CALLS <= getNumCallsWithState(true /* isSelfManaged */,
                exceptCall, phoneAccountHandle, ANY_CALL_STATE);
    }

    private boolean hasMaximumManagedHoldingCalls(Call exceptCall) {
        return MAXIMUM_HOLD_CALLS <= getNumCallsWithState(false /* isSelfManaged */, exceptCall,
                null /* phoneAccountHandle */, CallState.ON_HOLD);
    }

    private boolean hasMaximumManagedRingingCalls(Call exceptCall) {
        return MAXIMUM_RINGING_CALLS <= getNumCallsWithState(false /* isSelfManaged */, exceptCall,
                null /* phoneAccountHandle */, CallState.RINGING, CallState.ANSWERED);
    }

    private boolean hasMaximumSelfManagedRingingCalls(Call exceptCall,
                                                      PhoneAccountHandle phoneAccountHandle) {
        return MAXIMUM_RINGING_CALLS <= getNumCallsWithState(true /* isSelfManaged */, exceptCall,
                phoneAccountHandle, CallState.RINGING, CallState.ANSWERED);
    }

    private boolean hasMaximumOutgoingCalls(Call exceptCall) {
        return MAXIMUM_LIVE_CALLS <= getNumCallsWithState(CALL_FILTER_ALL,
                exceptCall, null /* phoneAccountHandle */, OUTGOING_CALL_STATES);
    }

    private boolean hasMaximumManagedOutgoingCalls(Call exceptCall) {
        return MAXIMUM_OUTGOING_CALLS <= getNumCallsWithState(false /* isSelfManaged */, exceptCall,
                null /* phoneAccountHandle */, OUTGOING_CALL_STATES);
    }

    private boolean hasMaximumManagedDialingCalls(Call exceptCall) {
        return MAXIMUM_DIALING_CALLS <= getNumCallsWithState(false /* isSelfManaged */, exceptCall,
                null /* phoneAccountHandle */, CallState.DIALING, CallState.PULLING);
    }

    /**
     * Given a {@link PhoneAccountHandle} determines if there are other unholdable calls owned by
     * another connection service.
     * @param phoneAccountHandle The {@link PhoneAccountHandle} to check.
     * @return {@code true} if there are other unholdable calls, {@code false} otherwise.
     */
    public boolean hasUnholdableCallsForOtherConnectionService(
            PhoneAccountHandle phoneAccountHandle) {
        return getNumUnholdableCallsForOtherConnectionService(phoneAccountHandle) > 0;
    }

    /**
     * Determines the number of unholdable calls present in a connection service other than the one
     * the passed phone account belonds to.
     * @param phoneAccountHandle The handle of the PhoneAccount.
     * @return Number of unholdable calls owned by other connection service.
     */
    public int getNumUnholdableCallsForOtherConnectionService(
            PhoneAccountHandle phoneAccountHandle) {
        return (int) mCalls.stream().filter(call ->
                !phoneAccountHandle.getComponentName().equals(
                        call.getTargetPhoneAccount().getComponentName())
                        && call.getParentCall() == null
                        && !call.isExternalCall()
                        && !canHold(call)).count();
    }

    /**
     * Determines if there are any managed calls.
     * @return {@code true} if there are managed calls, {@code false} otherwise.
     */
    public boolean hasManagedCalls() {
        return mCalls.stream().filter(call -> !call.isSelfManaged() &&
                !call.isExternalCall()).count() > 0;
    }

    /**
     * Determines if there are any self-managed calls.
     * @return {@code true} if there are self-managed calls, {@code false} otherwise.
     */
    public boolean hasSelfManagedCalls() {
        return mCalls.stream().filter(call -> call.isSelfManaged()).count() > 0;
    }

    /**
     * Determines if there are any ongoing managed or self-managed calls.
     * Note: The {@link #ONGOING_CALL_STATES} are
     * @return {@code true} if there are ongoing managed or self-managed calls, {@code false}
     *      otherwise.
     */
    public boolean hasOngoingCalls() {
        return getNumCallsWithState(
                CALL_FILTER_ALL, null /* excludeCall */,
                null /* phoneAccountHandle */,
                ONGOING_CALL_STATES) > 0;
    }

    /**
     * Determines if there are any ongoing managed calls.
     * @return {@code true} if there are ongoing managed calls, {@code false} otherwise.
     */
    public boolean hasOngoingManagedCalls() {
        return getNumCallsWithState(
                CALL_FILTER_MANAGED, null /* excludeCall */,
                null /* phoneAccountHandle */,
                ONGOING_CALL_STATES) > 0;
    }

    /**
     * Determines if the system incoming call UI should be shown.
     * The system incoming call UI will be shown if the new incoming call is self-managed, and there
     * are ongoing calls for another PhoneAccount.
     * @param incomingCall The incoming call.
     * @return {@code true} if the system incoming call UI should be shown, {@code false} otherwise.
     */
    public boolean shouldShowSystemIncomingCallUi(Call incomingCall) {
        return incomingCall.isIncoming() && incomingCall.isSelfManaged()
                && hasUnholdableCallsForOtherConnectionService(incomingCall.getTargetPhoneAccount())
                && incomingCall.getHandoverSourceCall() == null;
    }

    @VisibleForTesting
    public boolean makeRoomForOutgoingCall(Call call, boolean isEmergency) {
        // Reject If there is any Incoming Call while initiating an
        // an Emergency Call.
        if (isEmergency && hasMaximumManagedRingingCalls(call)) {
            Call rinigingCall = getRingingOrSimulatedRingingCall();
            rinigingCall.reject(false, null);
        }
        if (hasMaximumLiveCalls(call)) {
            // NOTE: If the amount of live calls changes beyond 1, this logic will probably
            // have to change.
            Call liveCall = getFirstCallWithState(LIVE_CALL_STATES);
            Log.i(this, "makeRoomForOutgoingCall call = " + call + " livecall = " +
                   liveCall);

            if (call == liveCall) {
                // If the call is already the foreground call, then we are golden.
                // This can happen after the user selects an account in the SELECT_PHONE_ACCOUNT
                // state since the call was already populated into the list.
                return true;
            }

            if (hasMaximumOutgoingCalls(call)) {
                Call outgoingCall = getFirstCallWithState(OUTGOING_CALL_STATES);
                if (isEmergency && !outgoingCall.isEmergencyCall()) {
                    // Disconnect the current outgoing call if it's not an emergency call. If the
                    // user tries to make two outgoing calls to different emergency call numbers,
                    // we will try to connect the first outgoing call.
                    call.getAnalytics().setCallIsAdditional(true);
                    outgoingCall.getAnalytics().setCallIsInterrupted(true);
                    outgoingCall.disconnect("Disconnecting dialing call in favor of new dialing"
                            + " emergency call.");
                    return true;
                }
                if (outgoingCall.getState() == CallState.SELECT_PHONE_ACCOUNT) {
                    // If there is an orphaned call in the {@link CallState#SELECT_PHONE_ACCOUNT}
                    // state, just disconnect it since the user has explicitly started a new call.
                    call.getAnalytics().setCallIsAdditional(true);
                    outgoingCall.getAnalytics().setCallIsInterrupted(true);
                    outgoingCall.disconnect("Disconnecting call in SELECT_PHONE_ACCOUNT in favor"
                            + " of new outgoing call.");
                    return true;
                }
                return false;
            }

            if (liveCall.getState() == CallState.AUDIO_PROCESSING && isEmergency) {
                call.getAnalytics().setCallIsAdditional(true);
                liveCall.getAnalytics().setCallIsInterrupted(true);
                liveCall.disconnect(0, "disconnecting audio processing call for emergency");
                return true;
            }

            // If we have the max number of held managed calls and we're placing an emergency call,
            // we'll disconnect the ongoing call if it cannot be held.
            if (hasMaximumManagedHoldingCalls(call) && isEmergency && !canHold(liveCall)) {
                call.getAnalytics().setCallIsAdditional(true);
                liveCall.getAnalytics().setCallIsInterrupted(true);
                liveCall.disconnect("disconnecting to make room for emergency call "
                        + call.getId());
                return true;
            }

            // TODO: Remove once b/23035408 has been corrected.
            // If the live call is a conference, it will not have a target phone account set.  This
            // means the check to see if the live call has the same target phone account as the new
            // call will not cause us to bail early.  As a result, we'll end up holding the
            // ongoing conference call.  However, the ConnectionService is already doing that.  This
            // has caused problems with some carriers.  As a workaround until b/23035408 is
            // corrected, we will try and get the target phone account for one of the conference's
            // children and use that instead.
            PhoneAccountHandle liveCallPhoneAccount = liveCall.getTargetPhoneAccount();
            if (liveCallPhoneAccount == null && liveCall.isConference() &&
                    !liveCall.getChildCalls().isEmpty()) {
                liveCallPhoneAccount = getFirstChildPhoneAccount(liveCall);
                Log.i(this, "makeRoomForOutgoingCall: using child call PhoneAccount = " +
                        liveCallPhoneAccount);
            }

            // We may not know which PhoneAccount the emergency call will be placed on yet, but if
            // the liveCall PhoneAccount does not support placing emergency calls, then we know it
            // will not be that one and we do not want multiple PhoneAccounts active during an
            // emergency call if possible. Disconnect the active call in favor of the emergency call
            // instead of trying to hold.
            if (isEmergency && liveCall.getTargetPhoneAccount() != null) {
                PhoneAccount pa = mPhoneAccountRegistrar.getPhoneAccountUnchecked(
                        liveCall.getTargetPhoneAccount());
                if((pa.getCapabilities() & PhoneAccount.CAPABILITY_PLACE_EMERGENCY_CALLS) == 0) {
                    liveCall.setOverrideDisconnectCauseCode(new DisconnectCause(
                            DisconnectCause.LOCAL, DisconnectCause.REASON_EMERGENCY_CALL_PLACED));
                    liveCall.disconnect("outgoing call does not support emergency calls, "
                            + "disconnecting.");
                }
                return true;
            }

            // First thing, if we are trying to make a call with the same phone account as the live
            // call, then allow it so that the connection service can make its own decision about
            // how to handle the new call relative to the current one.
            if (PhoneAccountHandle.areFromSamePackage(liveCallPhoneAccount,
                    call.getTargetPhoneAccount())) {
                Log.i(this, "makeRoomForOutgoingCall: phoneAccount matches.");
                call.getAnalytics().setCallIsAdditional(true);
                liveCall.getAnalytics().setCallIsInterrupted(true);
                return true;
            } else if (call.getTargetPhoneAccount() == null) {
                // Without a phone account, we can't say reliably that the call will fail.
                // If the user chooses the same phone account as the live call, then it's
                // still possible that the call can be made (like with CDMA calls not supporting
                // hold but they still support adding a call by going immediately into conference
                // mode). Return true here and we'll run this code again after user chooses an
                // account.
                return true;
            }

            // Try to hold the live call before attempting the new outgoing call.
            if (canHold(liveCall)) {
                Log.i(this, "makeRoomForOutgoingCall: holding live call.");
                call.getAnalytics().setCallIsAdditional(true);
                liveCall.getAnalytics().setCallIsInterrupted(true);
                liveCall.hold("calling " + call.getId());
                return true;
            }

            // The live call cannot be held so we're out of luck here.  There's no room.
            return false;
        } else if (hasRingingOrSimulatedRingingCall() && isEmergency) {
            Call ringingCall = getRingingOrSimulatedRingingCall();
            ringingCall.getAnalytics().setCallIsAdditional(true);
            ringingCall.getAnalytics().setCallIsInterrupted(true);
            if (ringingCall.getState() == CallState.SIMULATED_RINGING) {
                    if (!ringingCall.hasGoneActiveBefore()) {
                        // If this is an incoming call that is currently in SIMULATED_RINGING only
                        // after a call screen, disconnect to make room and mark as missed, since
                        // the user didn't get a chance to accept/reject.
                        ringingCall.disconnect("emergency call dialed during simulated ringing "
                                + "after screen.");
                    } else {
                        // If this is a simulated ringing call after being active and put in
                        // AUDIO_PROCESSING state again, disconnect normally.
                        ringingCall.reject(false, null, "emergency call dialed during simulated "
                                + "ringing.");
                    }
            } else { // normal incoming ringing call.
                // Hang up the ringing call to make room for the emergency call and mark as missed,
                // since the user did not reject.
                ringingCall.setOverrideDisconnectCauseCode(
                        new DisconnectCause(DisconnectCause.MISSED));
                ringingCall.reject(false, null, "emergency call dialed during ringing.");
            }
            return true;
        }
        return true;
    }

    /**
     * Given a call, find the first non-null phone account handle of its children.
     *
     * @param parentCall The parent call.
     * @return The first non-null phone account handle of the children, or {@code null} if none.
     */
    private PhoneAccountHandle getFirstChildPhoneAccount(Call parentCall) {
        for (Call childCall : parentCall.getChildCalls()) {
            PhoneAccountHandle childPhoneAccount = childCall.getTargetPhoneAccount();
            if (childPhoneAccount != null) {
                return childPhoneAccount;
            }
        }
        return null;
    }

    /**
     * Checks to see if the call should be on speakerphone and if so, set it.
     */
    private void maybeMoveToSpeakerPhone(Call call) {
        if (call.isHandoverInProgress() && call.getState() == CallState.DIALING) {
            // When a new outgoing call is initiated for the purpose of handing over, do not engage
            // speaker automatically until the call goes active.
            return;
        }
        if (call.getStartWithSpeakerphoneOn()) {
            setAudioRoute(CallAudioState.ROUTE_SPEAKER, null);
            call.setStartWithSpeakerphoneOn(false);
        }
    }

    /**
     * Checks to see if the call is an emergency call and if so, turn off mute.
     */
    private void maybeTurnOffMute(Call call) {
        if (call.isEmergencyCall()) {
            mute(false);
        }
    }

    private void ensureCallAudible() {
        AudioManager am = mContext.getSystemService(AudioManager.class);
        if (am == null) {
            Log.w(this, "ensureCallAudible: audio manager is null");
            return;
        }
        if (am.getStreamVolume(AudioManager.STREAM_VOICE_CALL) == 0) {
            Log.i(this, "ensureCallAudible: voice call stream has volume 0. Adjusting to default.");
            am.setStreamVolume(AudioManager.STREAM_VOICE_CALL,
                    AudioSystem.getDefaultStreamVolume(AudioManager.STREAM_VOICE_CALL), 0);
        }
    }

    /**
     * Creates a new call for an existing connection.
     *
     * @param callId The id of the new call.
     * @param connection The connection information.
     * @return The new call.
     */
    Call createCallForExistingConnection(String callId, ParcelableConnection connection) {
        boolean isDowngradedConference = (connection.getConnectionProperties()
                & Connection.PROPERTY_IS_DOWNGRADED_CONFERENCE) != 0;

        PhoneAccountHandle connectionMgr =
                mPhoneAccountRegistrar.getSimCallManagerFromHandle(connection.getPhoneAccount(),
                        mCurrentUserHandle);
        Call call = new Call(
                callId,
                mContext,
                this,
                mLock,
                mConnectionServiceRepository,
                mPhoneNumberUtilsAdapter,
                connection.getHandle() /* handle */,
                null /* gatewayInfo */,
                connectionMgr,
                connection.getPhoneAccount(), /* targetPhoneAccountHandle */
                Call.getRemappedCallDirection(connection.getCallDirection()) /* callDirection */,
                false /* forceAttachToExistingConnection */,
                isDowngradedConference /* isConference */,
                connection.getConnectTimeMillis() /* connectTimeMillis */,
                connection.getConnectElapsedTimeMillis(), /* connectElapsedTimeMillis */
                mClockProxy,
                mToastFactory);

        call.initAnalytics();
        call.getAnalytics().setCreatedFromExistingConnection(true);

        setCallState(call, Call.getStateFromConnectionState(connection.getState()),
                "existing connection");
        call.setVideoState(connection.getVideoState());
        call.setConnectionCapabilities(connection.getConnectionCapabilities());
        call.setConnectionProperties(connection.getConnectionProperties());
        call.setHandle(connection.getHandle(), connection.getHandlePresentation());
        call.setCallerDisplayName(connection.getCallerDisplayName(),
                connection.getCallerDisplayNamePresentation());
        call.addListener(this);

        // In case this connection was added via a ConnectionManager, keep track of the original
        // Connection ID as created by the originating ConnectionService.
        Bundle extras = connection.getExtras();
        if (extras != null && extras.containsKey(Connection.EXTRA_ORIGINAL_CONNECTION_ID)) {
            call.setOriginalConnectionId(extras.getString(Connection.EXTRA_ORIGINAL_CONNECTION_ID));
        }
        Log.i(this, "createCallForExistingConnection: %s", connection);
        Call parentCall = null;
        if (!TextUtils.isEmpty(connection.getParentCallId())) {
            String parentId = connection.getParentCallId();
            parentCall = mCalls
                    .stream()
                    .filter(c -> c.getId().equals(parentId))
                    .findFirst()
                    .orElse(null);
            if (parentCall != null) {
                Log.i(this, "createCallForExistingConnection: %s added as child of %s.",
                        call.getId(),
                        parentCall.getId());
                // Set JUST the parent property, which won't send an update to the Incall UI.
                call.setParentCall(parentCall);
            }
        }
        addCall(call);
        if (parentCall != null) {
            // Now, set the call as a child of the parent since it has been added to Telecom.  This
            // is where we will inform InCall.
            call.setChildOf(parentCall);
            call.notifyParentChanged(parentCall);
        }

        return call;
    }

    /**
     * Determines whether Telecom already knows about a Connection added via the
     * {@link android.telecom.ConnectionService#addExistingConnection(PhoneAccountHandle,
     * Connection)} API via a ConnectionManager.
     *
     * See {@link Connection#EXTRA_ORIGINAL_CONNECTION_ID}.
     * @param originalConnectionId The new connection ID to check.
     * @return {@code true} if this connection is already known by Telecom.
     */
    Call getAlreadyAddedConnection(String originalConnectionId) {
        Optional<Call> existingCall = mCalls.stream()
                .filter(call -> originalConnectionId.equals(call.getOriginalConnectionId()) ||
                            originalConnectionId.equals(call.getId()))
                .findFirst();

        if (existingCall.isPresent()) {
            Log.i(this, "isExistingConnectionAlreadyAdded - call %s already added with id %s",
                    originalConnectionId, existingCall.get().getId());
            return existingCall.get();
        }

        return null;
    }

    /**
     * @return A new unique telecom call Id.
     */
    private String getNextCallId() {
        synchronized(mLock) {
            return TELECOM_CALL_ID_PREFIX + (++mCallId);
        }
    }

    public int getNextRttRequestId() {
        synchronized (mLock) {
            return (++mRttRequestId);
        }
    }

    /**
     * Callback when foreground user is switched. We will reload missed call in all profiles
     * including the user itself. There may be chances that profiles are not started yet.
     */
    @VisibleForTesting
    public void onUserSwitch(UserHandle userHandle) {
        mCurrentUserHandle = userHandle;
        mMissedCallNotifier.setCurrentUserHandle(userHandle);
        mRoleManagerAdapter.setCurrentUserHandle(userHandle);
        final UserManager userManager = UserManager.get(mContext);
        List<UserInfo> profiles = userManager.getEnabledProfiles(userHandle.getIdentifier());
        for (UserInfo profile : profiles) {
            reloadMissedCallsOfUser(profile.getUserHandle());
        }
    }

    /**
     * Because there may be chances that profiles are not started yet though its parent user is
     * switched, we reload missed calls of profile that are just started here.
     */
    void onUserStarting(UserHandle userHandle) {
        if (UserUtil.isProfile(mContext, userHandle)) {
            reloadMissedCallsOfUser(userHandle);
        }
    }

    public TelecomSystem.SyncRoot getLock() {
        return mLock;
    }

    public Timeouts.Adapter getTimeoutsAdapter() {
        return mTimeoutsAdapter;
    }

    public SystemStateHelper getSystemStateHelper() {
        return mSystemStateHelper;
    }

    private void reloadMissedCallsOfUser(UserHandle userHandle) {
        mMissedCallNotifier.reloadFromDatabase(mCallerInfoLookupHelper,
                new MissedCallNotifier.CallInfoFactory(), userHandle);
    }

    public void onBootCompleted() {
        mMissedCallNotifier.reloadAfterBootComplete(mCallerInfoLookupHelper,
                new MissedCallNotifier.CallInfoFactory());
    }

    public boolean isVideoCrbtVoLteCall(int videoState) {
        Call call = getDialingCall();
        if (call == null) {
            return false;
        }
        PhoneAccountHandle accountHandle = call.getTargetPhoneAccount();
        int phoneId = SubscriptionManager.getPhoneId(
                mPhoneAccountRegistrar.getSubscriptionIdForPhoneAccount(accountHandle));
        return QtiImsExtUtils.isCarrierConfigEnabled(phoneId, mContext,
                "config_enable_video_crbt") && getDialingCall() != null
            && !VideoProfile.isTransmissionEnabled(videoState)
            && VideoProfile.isReceptionEnabled(videoState);
    }

    public boolean isIncomingCallPermitted(PhoneAccountHandle phoneAccountHandle) {
        return isIncomingCallPermitted(null /* excludeCall */, phoneAccountHandle);
    }

    public boolean isIncomingCallPermitted(Call excludeCall,
                                           PhoneAccountHandle phoneAccountHandle) {
        if (phoneAccountHandle == null) {
            return false;
        }
        PhoneAccount phoneAccount =
                mPhoneAccountRegistrar.getPhoneAccountUnchecked(phoneAccountHandle);
        if (phoneAccount == null) {
            return false;
        }
        if (isInEmergencyCall()) return false;

        if (!phoneAccount.isSelfManaged()) {
            return !hasMaximumManagedRingingCalls(excludeCall) &&
                    !hasMaximumManagedHoldingCalls(excludeCall);
        } else {
            return !hasMaximumSelfManagedRingingCalls(excludeCall, phoneAccountHandle) &&
                    !hasMaximumSelfManagedCalls(excludeCall, phoneAccountHandle);
        }
    }

    public boolean isOutgoingCallPermitted(PhoneAccountHandle phoneAccountHandle) {
        return isOutgoingCallPermitted(null /* excludeCall */, phoneAccountHandle);
    }

    public boolean isOutgoingCallPermitted(Call excludeCall,
                                           PhoneAccountHandle phoneAccountHandle) {
        if (phoneAccountHandle == null) {
            return false;
        }
        PhoneAccount phoneAccount =
                mPhoneAccountRegistrar.getPhoneAccountUnchecked(phoneAccountHandle);
        if (phoneAccount == null) {
            return false;
        }

        if (!phoneAccount.isSelfManaged()) {
            return !hasMaximumManagedOutgoingCalls(excludeCall) &&
                    !hasMaximumManagedDialingCalls(excludeCall) &&
                    !hasMaximumManagedLiveCalls(excludeCall) &&
                    !hasMaximumManagedHoldingCalls(excludeCall);
        } else {
            // Only permit self-managed outgoing calls if
            // 1. there is no emergency ongoing call
            // 2. The outgoing call is an handover call or it not hit the self-managed call limit
            // and the current active call can be held.
            Call activeCall = (Call) mConnectionSvrFocusMgr.getCurrentFocusCall();
            return !isInEmergencyCall() &&
                    ((excludeCall != null && excludeCall.getHandoverSourceCall() != null) ||
                            (!hasMaximumSelfManagedCalls(excludeCall, phoneAccountHandle) &&
                                    (activeCall == null || canHold(activeCall))));
        }
    }

    public boolean isReplyWithSmsAllowed(int uid) {
        UserHandle callingUser = UserHandle.of(UserHandle.getUserId(uid));
        UserManager userManager = mContext.getSystemService(UserManager.class);
        KeyguardManager keyguardManager = mContext.getSystemService(KeyguardManager.class);

        boolean isUserRestricted = userManager != null
                && userManager.hasUserRestriction(UserManager.DISALLOW_SMS, callingUser);
        boolean isLockscreenRestricted = keyguardManager != null
                && keyguardManager.isDeviceLocked();
        Log.d(this, "isReplyWithSmsAllowed: isUserRestricted: %s, isLockscreenRestricted: %s",
                isUserRestricted, isLockscreenRestricted);

        // TODO(hallliu): actually check the lockscreen once b/77731473 is fixed
        return !isUserRestricted;
    }
    /**
     * Blocks execution until all Telecom handlers have completed their current work.
     */
    public void waitOnHandlers() {
        CountDownLatch mainHandlerLatch = new CountDownLatch(3);
        mHandler.post(() -> {
            mainHandlerLatch.countDown();
        });
        mCallAudioManager.getCallAudioModeStateMachine().getHandler().post(() -> {
            mainHandlerLatch.countDown();
        });
        mCallAudioManager.getCallAudioRouteStateMachine().getHandler().post(() -> {
            mainHandlerLatch.countDown();
        });

        try {
            mainHandlerLatch.await(HANDLER_WAIT_TIMEOUT, TimeUnit.MILLISECONDS);
        } catch (InterruptedException e) {
            Log.w(this, "waitOnHandlers: interrupted %s", e);
        }
    }

    /**
     * Used to confirm creation of an outgoing call which was marked as pending confirmation in
     * {@link #startOutgoingCall(Uri, PhoneAccountHandle, Bundle, UserHandle, Intent, String)}.
     * Called via {@link TelecomBroadcastIntentProcessor} for a call which was confirmed via
     * {@link ConfirmCallDialogActivity}.
     * @param callId The call ID of the call to confirm.
     */
    public void confirmPendingCall(String callId) {
        Log.i(this, "confirmPendingCall: callId=%s", callId);
        if (mPendingCall != null && mPendingCall.getId().equals(callId)) {
            Log.addEvent(mPendingCall, LogUtils.Events.USER_CONFIRMED);

            // We are going to place the new outgoing call, so disconnect any ongoing self-managed
            // calls which are ongoing at this time.
            disconnectSelfManagedCalls("outgoing call " + callId);

            mPendingCallConfirm.complete(mPendingCall);
            mPendingCallConfirm = null;
            mPendingCall = null;
        }
    }

    /**
     * Used to cancel an outgoing call which was marked as pending confirmation in
     * {@link #startOutgoingCall(Uri, PhoneAccountHandle, Bundle, UserHandle, Intent, String)}.
     * Called via {@link TelecomBroadcastIntentProcessor} for a call which was confirmed via
     * {@link ConfirmCallDialogActivity}.
     * @param callId The call ID of the call to cancel.
     */
    public void cancelPendingCall(String callId) {
        Log.i(this, "cancelPendingCall: callId=%s", callId);
        if (mPendingCall != null && mPendingCall.getId().equals(callId)) {
            Log.addEvent(mPendingCall, LogUtils.Events.USER_CANCELLED);
            markCallAsDisconnected(mPendingCall, new DisconnectCause(DisconnectCause.CANCELED));
            markCallAsRemoved(mPendingCall);
            mPendingCall = null;
            mPendingCallConfirm.complete(null);
            mPendingCallConfirm = null;
        }
    }

    /**
     * Called from {@link #startOutgoingCall(Uri, PhoneAccountHandle, Bundle, UserHandle, Intent, String)} when
     * a managed call is added while there are ongoing self-managed calls.  Starts
     * {@link ConfirmCallDialogActivity} to prompt the user to see if they wish to place the
     * outgoing call or not.
     * @param call The call to confirm.
     */
    private void startCallConfirmation(Call call, CompletableFuture<Call> confirmationFuture) {
        if (mPendingCall != null) {
            Log.i(this, "startCallConfirmation: call %s is already pending; disconnecting %s",
                    mPendingCall.getId(), call.getId());
            markCallDisconnectedDueToSelfManagedCall(call);
            confirmationFuture.complete(null);
            return;
        }
        Log.addEvent(call, LogUtils.Events.USER_CONFIRMATION);
        mPendingCall = call;
        mPendingCallConfirm = confirmationFuture;

        // Figure out the name of the app in charge of the self-managed call(s).
        Call activeCall = (Call) mConnectionSvrFocusMgr.getCurrentFocusCall();
        if (activeCall != null) {
            CharSequence ongoingAppName = activeCall.getTargetPhoneAccountLabel();
            Log.i(this, "startCallConfirmation: callId=%s, ongoingApp=%s", call.getId(),
                    ongoingAppName);

            Intent confirmIntent = new Intent(mContext, ConfirmCallDialogActivity.class);
            confirmIntent.putExtra(ConfirmCallDialogActivity.EXTRA_OUTGOING_CALL_ID, call.getId());
            confirmIntent.putExtra(ConfirmCallDialogActivity.EXTRA_ONGOING_APP_NAME, ongoingAppName);
            confirmIntent.setFlags(Intent.FLAG_ACTIVITY_NEW_TASK);
            mContext.startActivityAsUser(confirmIntent, UserHandle.CURRENT);
        }
    }

    /**
     * Disconnects all self-managed calls.
     */
    private void disconnectSelfManagedCalls(String reason) {
        // Disconnect all self-managed calls to make priority for emergency call.
        // Use Call.disconnect() to command the ConnectionService to disconnect the calls.
        // CallsManager.markCallAsDisconnected doesn't actually tell the ConnectionService to
        // disconnect.
        mCalls.stream()
                .filter(c -> c.isSelfManaged())
                .forEach(c -> c.disconnect(reason));

        // When disconnecting all self-managed calls, switch audio routing back to the baseline
        // route.  This ensures if, for example, the self-managed ConnectionService was routed to
        // speakerphone that we'll switch back to earpiece for the managed call which necessitated
        // disconnecting the self-managed calls.
        mCallAudioManager.switchBaseline();
    }

    /**
     * Dumps the state of the {@link CallsManager}.
     *
     * @param pw The {@code IndentingPrintWriter} to write the state to.
     */
    public void dump(IndentingPrintWriter pw) {
        mContext.enforceCallingOrSelfPermission(android.Manifest.permission.DUMP, TAG);
        if (mCalls != null) {
            pw.println("mCalls: ");
            pw.increaseIndent();
            for (Call call : mCalls) {
                pw.println(call);
            }
            pw.decreaseIndent();
        }

        if (mPendingCall != null) {
            pw.print("mPendingCall:");
            pw.println(mPendingCall.getId());
        }

        if (mPendingRedirectedOutgoingCallInfo.size() > 0) {
            pw.print("mPendingRedirectedOutgoingCallInfo:");
            pw.println(mPendingRedirectedOutgoingCallInfo.keySet().stream().collect(
                    Collectors.joining(", ")));
        }

        if (mPendingUnredirectedOutgoingCallInfo.size() > 0) {
            pw.print("mPendingUnredirectedOutgoingCallInfo:");
            pw.println(mPendingUnredirectedOutgoingCallInfo.keySet().stream().collect(
                    Collectors.joining(", ")));
        }

        if (mCallAudioManager != null) {
            pw.println("mCallAudioManager:");
            pw.increaseIndent();
            mCallAudioManager.dump(pw);
            pw.decreaseIndent();
        }

        if (mTtyManager != null) {
            pw.println("mTtyManager:");
            pw.increaseIndent();
            mTtyManager.dump(pw);
            pw.decreaseIndent();
        }

        if (mInCallController != null) {
            pw.println("mInCallController:");
            pw.increaseIndent();
            mInCallController.dump(pw);
            pw.decreaseIndent();
        }

        if (mDefaultDialerCache != null) {
            pw.println("mDefaultDialerCache:");
            pw.increaseIndent();
            mDefaultDialerCache.dumpCache(pw);
            pw.decreaseIndent();
        }

        if (mConnectionServiceRepository != null) {
            pw.println("mConnectionServiceRepository:");
            pw.increaseIndent();
            mConnectionServiceRepository.dump(pw);
            pw.decreaseIndent();
        }

        if (mRoleManagerAdapter != null && mRoleManagerAdapter instanceof RoleManagerAdapterImpl) {
            RoleManagerAdapterImpl impl = (RoleManagerAdapterImpl) mRoleManagerAdapter;
            pw.println("mRoleManager:");
            pw.increaseIndent();
            impl.dump(pw);
            pw.decreaseIndent();
        }
    }

    /**
    * For some disconnected causes, we show a dialog when it's a mmi code or potential mmi code.
    *
    * @param call The call.
    */
    private void maybeShowErrorDialogOnDisconnect(Call call) {
        if (call.getState() == CallState.DISCONNECTED && (isPotentialMMICode(call.getHandle())
                || isPotentialInCallMMICode(call.getHandle())) && !mCalls.contains(call)) {
            DisconnectCause disconnectCause = call.getDisconnectCause();
            if (!TextUtils.isEmpty(disconnectCause.getDescription()) && (disconnectCause.getCode()
                    == DisconnectCause.ERROR)) {
                Intent errorIntent = new Intent(mContext, ErrorDialogActivity.class);
                errorIntent.putExtra(ErrorDialogActivity.ERROR_MESSAGE_STRING_EXTRA,
                        disconnectCause.getDescription());
                errorIntent.setFlags(Intent.FLAG_ACTIVITY_NEW_TASK);
                mContext.startActivityAsUser(errorIntent, UserHandle.CURRENT);
            }
        }
    }

    private void setIntentExtrasAndStartTime(Call call, Bundle extras) {
        if (extras != null) {
            // Create our own instance to modify (since extras may be Bundle.EMPTY)
            extras = new Bundle(extras);
        } else {
            extras = new Bundle();
        }

        // Specifies the time telecom began routing the call. This is used by the dialer for
        // analytics.
        extras.putLong(TelecomManager.EXTRA_CALL_TELECOM_ROUTING_START_TIME_MILLIS,
              SystemClock.elapsedRealtime());

        call.setIntentExtras(extras);
    }

    private void setCallSourceToAnalytics(Call call, Intent originalIntent) {
        if (originalIntent == null) {
            return;
        }

        int callSource = originalIntent.getIntExtra(TelecomManager.EXTRA_CALL_SOURCE,
                Analytics.CALL_SOURCE_UNSPECIFIED);

        // Call source is only used by metrics, so we simply set it to Analytics directly.
        call.getAnalytics().setCallSource(callSource);
    }

    private boolean isVoicemail(Uri callHandle, PhoneAccount phoneAccount) {
        if (callHandle == null) {
            return false;
        }
        if (PhoneAccount.SCHEME_VOICEMAIL.equals(callHandle.getScheme())) {
            return true;
        }
        return phoneAccount != null && mPhoneAccountRegistrar.isVoiceMailNumber(
                phoneAccount.getAccountHandle(),
                callHandle.getSchemeSpecificPart());
    }

    /**
     * Notifies the {@link android.telecom.ConnectionService} associated with a
     * {@link PhoneAccountHandle} that the attempt to create a new connection has failed.
     *
     * @param phoneAccountHandle The {@link PhoneAccountHandle}.
     * @param call The {@link Call} which could not be added.
     */
    private void notifyCreateConnectionFailed(PhoneAccountHandle phoneAccountHandle, Call call) {
        if (phoneAccountHandle == null) {
            return;
        }
        ConnectionServiceWrapper service = mConnectionServiceRepository.getService(
                phoneAccountHandle.getComponentName(), phoneAccountHandle.getUserHandle());
        if (service == null) {
            Log.i(this, "Found no connection service.");
            return;
        } else {
            call.setConnectionService(service);
            service.createConnectionFailed(call);
        }
    }

    /**
     * Notifies the {@link android.telecom.ConnectionService} associated with a
     * {@link PhoneAccountHandle} that the attempt to create a new connection has failed.
     *
     * @param phoneAccountHandle The {@link PhoneAccountHandle}.
     * @param call The {@link Call} which could not be added.
     */
    private void notifyCreateConferenceFailed(PhoneAccountHandle phoneAccountHandle, Call call) {
        if (phoneAccountHandle == null) {
            return;
        }
        ConnectionServiceWrapper service = mConnectionServiceRepository.getService(
                phoneAccountHandle.getComponentName(), phoneAccountHandle.getUserHandle());
        if (service == null) {
            Log.i(this, "Found no connection service.");
            return;
        } else {
            call.setConnectionService(service);
            service.createConferenceFailed(call);
        }
    }


    /**
     * Notifies the {@link android.telecom.ConnectionService} associated with a
     * {@link PhoneAccountHandle} that the attempt to handover a call has failed.
     *
     * @param call The handover call
     * @param reason The error reason code for handover failure
     */
    private void notifyHandoverFailed(Call call, int reason) {
        ConnectionServiceWrapper service = call.getConnectionService();
        service.handoverFailed(call, reason);
        call.setDisconnectCause(new DisconnectCause(DisconnectCause.CANCELED));
        call.disconnect("handover failed");
    }

    /**
     * Called in response to a {@link Call} receiving a {@link Call#sendCallEvent(String, Bundle)}
     * of type {@link android.telecom.Call#EVENT_REQUEST_HANDOVER} indicating the
     * {@link android.telecom.InCallService} has requested a handover to another
     * {@link android.telecom.ConnectionService}.
     *
     * We will explicitly disallow a handover when there is an emergency call present.
     *
     * @param handoverFromCall The {@link Call} to be handed over.
     * @param handoverToHandle The {@link PhoneAccountHandle} to hand over the call to.
     * @param videoState The desired video state of {@link Call} after handover.
     * @param initiatingExtras Extras associated with the handover, to be passed to the handover
     *               {@link android.telecom.ConnectionService}.
     */
    private void requestHandoverViaEvents(Call handoverFromCall,
                                          PhoneAccountHandle handoverToHandle,
                                          int videoState, Bundle initiatingExtras) {

        handoverFromCall.sendCallEvent(android.telecom.Call.EVENT_HANDOVER_FAILED, null);
        Log.addEvent(handoverFromCall, LogUtils.Events.HANDOVER_REQUEST, "legacy request denied");
    }

    /**
     * Called in response to a {@link Call} receiving a {@link Call#handoverTo(PhoneAccountHandle,
     * int, Bundle)} indicating the {@link android.telecom.InCallService} has requested a
     * handover to another {@link android.telecom.ConnectionService}.
     *
     * We will explicitly disallow a handover when there is an emergency call present.
     *
     * @param handoverFromCall The {@link Call} to be handed over.
     * @param handoverToHandle The {@link PhoneAccountHandle} to hand over the call to.
     * @param videoState The desired video state of {@link Call} after handover.
     * @param extras Extras associated with the handover, to be passed to the handover
     *               {@link android.telecom.ConnectionService}.
     */
    private void requestHandover(Call handoverFromCall, PhoneAccountHandle handoverToHandle,
                                 int videoState, Bundle extras) {

        // Send an error back if there are any ongoing emergency calls.
        if (isInEmergencyCall()) {
            handoverFromCall.onHandoverFailed(
                    android.telecom.Call.Callback.HANDOVER_FAILURE_ONGOING_EMERGENCY_CALL);
            return;
        }

        // If source and destination phone accounts don't support handover, send an error back.
        boolean isHandoverFromSupported = isHandoverFromPhoneAccountSupported(
                handoverFromCall.getTargetPhoneAccount());
        boolean isHandoverToSupported = isHandoverToPhoneAccountSupported(handoverToHandle);
        if (!isHandoverFromSupported || !isHandoverToSupported) {
            handoverFromCall.onHandoverFailed(
                    android.telecom.Call.Callback.HANDOVER_FAILURE_NOT_SUPPORTED);
            return;
        }

        Log.addEvent(handoverFromCall, LogUtils.Events.HANDOVER_REQUEST, handoverToHandle);

        // Create a new instance of Call
        PhoneAccount account =
                mPhoneAccountRegistrar.getPhoneAccount(handoverToHandle, getCurrentUserHandle());
        boolean isSelfManaged = account != null && account.isSelfManaged();

        Call call = new Call(getNextCallId(), mContext,
                this, mLock, mConnectionServiceRepository,
                mPhoneNumberUtilsAdapter,
                handoverFromCall.getHandle(), null,
                null, null,
                Call.CALL_DIRECTION_OUTGOING, false,
                false, mClockProxy, mToastFactory);
        call.initAnalytics();

        // Set self-managed and voipAudioMode if destination is self-managed CS
        call.setIsSelfManaged(isSelfManaged);
        if (isSelfManaged) {
            call.setIsVoipAudioMode(true);
        }
        call.setInitiatingUser(getCurrentUserHandle());

        // Ensure we don't try to place an outgoing call with video if video is not
        // supported.
        if (VideoProfile.isVideo(videoState) && account != null &&
                !account.hasCapabilities(PhoneAccount.CAPABILITY_VIDEO_CALLING)) {
            call.setVideoState(VideoProfile.STATE_AUDIO_ONLY);
        } else {
            call.setVideoState(videoState);
        }

        // Set target phone account to destAcct.
        call.setTargetPhoneAccount(handoverToHandle);

        if (account != null && account.getExtras() != null && account.getExtras()
                    .getBoolean(PhoneAccount.EXTRA_ALWAYS_USE_VOIP_AUDIO_MODE)) {
            Log.d(this, "requestHandover: defaulting to voip mode for call %s",
                        call.getId());
            call.setIsVoipAudioMode(true);
        }

        // Set call state to connecting
        call.setState(
                CallState.CONNECTING,
                handoverToHandle == null ? "no-handle" : handoverToHandle.toString());

        // Mark as handover so that the ConnectionService knows this is a handover request.
        if (extras == null) {
            extras = new Bundle();
        }
        extras.putBoolean(TelecomManager.EXTRA_IS_HANDOVER_CONNECTION, true);
        extras.putParcelable(TelecomManager.EXTRA_HANDOVER_FROM_PHONE_ACCOUNT,
                handoverFromCall.getTargetPhoneAccount());
        setIntentExtrasAndStartTime(call, extras);

        // Add call to call tracker
        if (!mCalls.contains(call)) {
            addCall(call);
        }

        Log.addEvent(handoverFromCall, LogUtils.Events.START_HANDOVER,
                "handOverFrom=%s, handOverTo=%s", handoverFromCall.getId(), call.getId());

        handoverFromCall.setHandoverDestinationCall(call);
        handoverFromCall.setHandoverState(HandoverState.HANDOVER_FROM_STARTED);
        call.setHandoverState(HandoverState.HANDOVER_TO_STARTED);
        call.setHandoverSourceCall(handoverFromCall);
        call.setNewOutgoingCallIntentBroadcastIsDone();

        // Auto-enable speakerphone if the originating intent specified to do so, if the call
        // is a video call, of if using speaker when docked
        final boolean useSpeakerWhenDocked = mContext.getResources().getBoolean(
                R.bool.use_speaker_when_docked);
        final boolean useSpeakerForDock = isSpeakerphoneEnabledForDock();
        final boolean useSpeakerForVideoCall = isSpeakerphoneAutoEnabledForVideoCalls(videoState);
        call.setStartWithSpeakerphoneOn(false || useSpeakerForVideoCall
                || (useSpeakerWhenDocked && useSpeakerForDock));
        call.setVideoState(videoState);

        final boolean isOutgoingCallPermitted = isOutgoingCallPermitted(call,
                call.getTargetPhoneAccount());

        // If the account has been set, proceed to place the outgoing call.
        if (call.isSelfManaged() && !isOutgoingCallPermitted) {
            notifyCreateConnectionFailed(call.getTargetPhoneAccount(), call);
        } else if (!call.isSelfManaged() && hasSelfManagedCalls() && !call.isEmergencyCall()) {
            markCallDisconnectedDueToSelfManagedCall(call);
        } else {
            if (call.isEmergencyCall()) {
                // Disconnect all self-managed calls to make priority for emergency call.
                disconnectSelfManagedCalls("emergency call");
            }

            call.startCreateConnection(mPhoneAccountRegistrar);
        }

    }

    /**
     * Determines if handover from the specified {@link PhoneAccountHandle} is supported.
     *
     * @param from The {@link PhoneAccountHandle} the handover originates from.
     * @return {@code true} if handover is currently allowed, {@code false} otherwise.
     */
    private boolean isHandoverFromPhoneAccountSupported(PhoneAccountHandle from) {
        return getBooleanPhoneAccountExtra(from, PhoneAccount.EXTRA_SUPPORTS_HANDOVER_FROM);
    }

    /**
     * Determines if handover to the specified {@link PhoneAccountHandle} is supported.
     *
     * @param to The {@link PhoneAccountHandle} the handover it to.
     * @return {@code true} if handover is currently allowed, {@code false} otherwise.
     */
    private boolean isHandoverToPhoneAccountSupported(PhoneAccountHandle to) {
        return getBooleanPhoneAccountExtra(to, PhoneAccount.EXTRA_SUPPORTS_HANDOVER_TO);
    }

    /**
     * Retrieves a boolean phone account extra.
     * @param handle the {@link PhoneAccountHandle} to retrieve the extra for.
     * @param key The extras key.
     * @return {@code true} if the extra {@link PhoneAccount} extra is true, {@code false}
     *      otherwise.
     */
    private boolean getBooleanPhoneAccountExtra(PhoneAccountHandle handle, String key) {
        PhoneAccount phoneAccount = getPhoneAccountRegistrar().getPhoneAccountUnchecked(handle);
        if (phoneAccount == null) {
            return false;
        }

        Bundle fromExtras = phoneAccount.getExtras();
        if (fromExtras == null) {
            return false;
        }
        return fromExtras.getBoolean(key);
    }

    /**
     * Determines if there is an existing handover in process.
     * @return {@code true} if a call in the process of handover exists, {@code false} otherwise.
     */
    private boolean isHandoverInProgress() {
        return mCalls.stream().filter(c -> c.getHandoverSourceCall() != null ||
                c.getHandoverDestinationCall() != null).count() > 0;
    }

    private void broadcastUnregisterIntent(PhoneAccountHandle accountHandle) {
        Intent intent =
                new Intent(TelecomManager.ACTION_PHONE_ACCOUNT_UNREGISTERED);
        intent.addFlags(Intent.FLAG_RECEIVER_INCLUDE_BACKGROUND);
        intent.putExtra(
                TelecomManager.EXTRA_PHONE_ACCOUNT_HANDLE, accountHandle);
        Log.i(this, "Sending phone-account %s unregistered intent as user", accountHandle);
        mContext.sendBroadcastAsUser(intent, UserHandle.ALL,
                PERMISSION_PROCESS_PHONE_ACCOUNT_REGISTRATION);

        String dialerPackage = mDefaultDialerCache.getDefaultDialerApplication(
                getCurrentUserHandle().getIdentifier());
        if (!TextUtils.isEmpty(dialerPackage)) {
            Intent directedIntent = new Intent(TelecomManager.ACTION_PHONE_ACCOUNT_UNREGISTERED)
                    .setPackage(dialerPackage);
            directedIntent.putExtra(
                    TelecomManager.EXTRA_PHONE_ACCOUNT_HANDLE, accountHandle);
            Log.i(this, "Sending phone-account unregistered intent to default dialer");
            mContext.sendBroadcastAsUser(directedIntent, UserHandle.ALL, null);
        }
        return ;
    }

    private void broadcastRegisterIntent(PhoneAccountHandle accountHandle) {
        Intent intent = new Intent(
                TelecomManager.ACTION_PHONE_ACCOUNT_REGISTERED);
        intent.addFlags(Intent.FLAG_RECEIVER_INCLUDE_BACKGROUND);
        intent.putExtra(TelecomManager.EXTRA_PHONE_ACCOUNT_HANDLE,
                accountHandle);
        Log.i(this, "Sending phone-account %s registered intent as user", accountHandle);
        mContext.sendBroadcastAsUser(intent, UserHandle.ALL,
                PERMISSION_PROCESS_PHONE_ACCOUNT_REGISTRATION);

        String dialerPackage = mDefaultDialerCache.getDefaultDialerApplication(
                getCurrentUserHandle().getIdentifier());
        if (!TextUtils.isEmpty(dialerPackage)) {
            Intent directedIntent = new Intent(TelecomManager.ACTION_PHONE_ACCOUNT_REGISTERED)
                    .setPackage(dialerPackage);
            directedIntent.putExtra(
                    TelecomManager.EXTRA_PHONE_ACCOUNT_HANDLE, accountHandle);
            Log.i(this, "Sending phone-account registered intent to default dialer");
            mContext.sendBroadcastAsUser(directedIntent, UserHandle.ALL, null);
        }
        return ;
    }

    public void acceptHandover(Uri srcAddr, int videoState, PhoneAccountHandle destAcct) {
        final String handleScheme = srcAddr.getSchemeSpecificPart();
        Call fromCall = mCalls.stream()
                .filter((c) -> mPhoneNumberUtilsAdapter.isSamePhoneNumber(
                        (c.getHandle() == null ? null : c.getHandle().getSchemeSpecificPart()),
                        handleScheme))
                .findFirst()
                .orElse(null);

        Call call = new Call(
                getNextCallId(),
                mContext,
                this,
                mLock,
                mConnectionServiceRepository,
                mPhoneNumberUtilsAdapter,
                srcAddr,
                null /* gatewayInfo */,
                null /* connectionManagerPhoneAccount */,
                destAcct,
                Call.CALL_DIRECTION_INCOMING /* callDirection */,
                false /* forceAttachToExistingConnection */,
                false, /* isConference */
                mClockProxy,
                mToastFactory);

        if (fromCall == null || isHandoverInProgress() ||
                !isHandoverFromPhoneAccountSupported(fromCall.getTargetPhoneAccount()) ||
                !isHandoverToPhoneAccountSupported(destAcct) ||
                isInEmergencyCall()) {
            Log.w(this, "acceptHandover: Handover not supported");
            notifyHandoverFailed(call,
                    android.telecom.Call.Callback.HANDOVER_FAILURE_NOT_SUPPORTED);
            return;
        }

        PhoneAccount phoneAccount = mPhoneAccountRegistrar.getPhoneAccountUnchecked(destAcct);
        if (phoneAccount == null) {
            Log.w(this, "acceptHandover: Handover not supported. phoneAccount = null");
            notifyHandoverFailed(call,
                    android.telecom.Call.Callback.HANDOVER_FAILURE_NOT_SUPPORTED);
            return;
        }
        call.setIsSelfManaged(phoneAccount.isSelfManaged());
        if (call.isSelfManaged() || (phoneAccount.getExtras() != null &&
                phoneAccount.getExtras().getBoolean(
                        PhoneAccount.EXTRA_ALWAYS_USE_VOIP_AUDIO_MODE))) {
            call.setIsVoipAudioMode(true);
        }
        if (!phoneAccount.hasCapabilities(PhoneAccount.CAPABILITY_VIDEO_CALLING)) {
            call.setVideoState(VideoProfile.STATE_AUDIO_ONLY);
        } else {
            call.setVideoState(videoState);
        }

        call.initAnalytics();
        call.addListener(this);

        fromCall.setHandoverDestinationCall(call);
        call.setHandoverSourceCall(fromCall);
        call.setHandoverState(HandoverState.HANDOVER_TO_STARTED);
        fromCall.setHandoverState(HandoverState.HANDOVER_FROM_STARTED);

        if (isSpeakerEnabledForVideoCalls() && VideoProfile.isVideo(videoState)) {
            // Ensure when the call goes active that it will go to speakerphone if the
            // handover to call is a video call.
            call.setStartWithSpeakerphoneOn(true);
        }

        Bundle extras = call.getIntentExtras();
        if (extras == null) {
            extras = new Bundle();
        }
        extras.putBoolean(TelecomManager.EXTRA_IS_HANDOVER_CONNECTION, true);
        extras.putParcelable(TelecomManager.EXTRA_HANDOVER_FROM_PHONE_ACCOUNT,
                fromCall.getTargetPhoneAccount());

        call.startCreateConnection(mPhoneAccountRegistrar);
    }

    public ConnectionServiceFocusManager getConnectionServiceFocusManager() {
        return mConnectionSvrFocusMgr;
    }

    private boolean canHold(Call call) {
        return call.can(Connection.CAPABILITY_HOLD) && call.getState() != CallState.DIALING;
    }

    private boolean supportsHold(Call call) {
        return call.can(Connection.CAPABILITY_SUPPORT_HOLD);
    }

    private final class ActionSetCallState implements PendingAction {

        private final Call mCall;
        private final int mState;
        private final String mTag;

        ActionSetCallState(Call call, int state, String tag) {
            mCall = call;
            mState = state;
            mTag = tag;
        }

        @Override
        public void performAction() {
            synchronized (mLock) {
                Log.d(this, "perform set call state for %s, state = %s", mCall, mState);
                setCallState(mCall, mState, mTag);
            }
        }
    }

    private final class ActionUnHoldCall implements PendingAction {
        private final Call mCall;
        private final String mPreviouslyHeldCallId;

        ActionUnHoldCall(Call call, String previouslyHeldCallId) {
            mCall = call;
            mPreviouslyHeldCallId = previouslyHeldCallId;
        }

        @Override
        public void performAction() {
            synchronized (mLock) {
                Log.d(this, "perform unhold call for %s", mCall);
                mCall.unhold("held " + mPreviouslyHeldCallId);
            }
        }
    }

    private final class ActionAnswerCall implements PendingAction {
        private final Call mCall;
        private final int mVideoState;

        ActionAnswerCall(Call call, int videoState) {
            mCall = call;
            mVideoState = videoState;
        }

        @Override
        public void performAction() {
            synchronized (mLock) {
                Log.d(this, "perform answer call for %s, videoState = %d", mCall, mVideoState);
                for (CallsManagerListener listener : mListeners) {
                    listener.onIncomingCallAnswered(mCall);
                }

                // We do not update the UI until we get confirmation of the answer() through
                // {@link #markCallAsActive}.
                if (mCall.getState() == CallState.RINGING) {
                    mCall.answer(mVideoState);
                    setCallState(mCall, CallState.ANSWERED, "answered");
                } else if (mCall.getState() == CallState.SIMULATED_RINGING) {
                    // If the call's in simulated ringing, we don't have to wait for the CS --
                    // we can just declare it active.
                    setCallState(mCall, CallState.ACTIVE, "answering simulated ringing");
                    Log.addEvent(mCall, LogUtils.Events.REQUEST_SIMULATED_ACCEPT);
                }
                if (isSpeakerphoneAutoEnabledForVideoCalls(mVideoState)) {
                    mCall.setStartWithSpeakerphoneOn(true);
                }
            }
        }
    }

    @VisibleForTesting(visibility = VisibleForTesting.Visibility.PACKAGE)
    public static final class RequestCallback implements
            ConnectionServiceFocusManager.RequestFocusCallback {
        private PendingAction mPendingAction;

        RequestCallback(PendingAction pendingAction) {
            mPendingAction = pendingAction;
        }

        @Override
        public void onRequestFocusDone(ConnectionServiceFocusManager.CallFocus call) {
            if (mPendingAction != null) {
                mPendingAction.performAction();
            }
        }
    }

    public void clearPendingMOEmergencyCall() {
        mPendingMOEmerCall = null;
        mDisconnectingCall = null;
    }

    public void resetConnectionTime(Call call) {
        call.setConnectTimeMillis(System.currentTimeMillis());
        call.setConnectElapsedTimeMillis(SystemClock.elapsedRealtime());
        if (mCalls.contains(call)) {
            for (CallsManagerListener listener : mListeners) {
                listener.onConnectionTimeChanged(call);
            }
        }
    }

    public Context getContext() {
        return mContext;
    }

    /**
     * Determines if there is an ongoing emergency call. This can be either an outgoing emergency
     * call, or a number which has been identified by the number as an emergency call.
     * @return {@code true} if there is an ongoing emergency call, {@code false} otherwise.
     */
    public boolean isInEmergencyCall() {
        return mCalls.stream().filter(c -> (c.isEmergencyCall()
                || c.isNetworkIdentifiedEmergencyCall()) && !c.isDisconnected()).count() > 0;
    }

    /**
     * Trigger a recalculation of support for CAPABILITY_CAN_PULL_CALL for external calls due to
     * a possible emergency call being added/removed.
     */
    private void updateExternalCallCanPullSupport() {
        boolean isInEmergencyCall = isInEmergencyCall();
        // Remove the capability to pull an external call in the case that we are in an emergency
        // call.
        mCalls.stream().filter(Call::isExternalCall).forEach(
                c->c.setIsPullExternalCallSupported(!isInEmergencyCall));
    }

    /**
     * Trigger display of an error message to the user; we do this outside of dialer for calls which
     * fail to be created and added to Dialer.
     * @param messageId The string resource id.
     */
    private void showErrorMessage(int messageId) {
        final Intent errorIntent = new Intent(mContext, ErrorDialogActivity.class);
        errorIntent.putExtra(ErrorDialogActivity.ERROR_MESSAGE_ID_EXTRA, messageId);
        errorIntent.setFlags(Intent.FLAG_ACTIVITY_NEW_TASK);
        mContext.startActivityAsUser(errorIntent, UserHandle.CURRENT);
    }

    /**
     * Handles changes to a {@link PhoneAccount}.
     *
     * Checks for changes to video calling availability and updates whether calls for that phone
     * account are video capable.
     *
     * @param registrar The {@link PhoneAccountRegistrar} originating the change.
     * @param phoneAccount The {@link PhoneAccount} which changed.
     */
    private void handlePhoneAccountChanged(PhoneAccountRegistrar registrar,
            PhoneAccount phoneAccount) {
        Log.i(this, "handlePhoneAccountChanged: phoneAccount=%s", phoneAccount);
        boolean isVideoNowSupported = phoneAccount.hasCapabilities(
                PhoneAccount.CAPABILITY_VIDEO_CALLING);
        mCalls.stream()
                .filter(c -> phoneAccount.getAccountHandle().equals(c.getTargetPhoneAccount()))
                .forEach(c -> c.setVideoCallingSupportedByPhoneAccount(isVideoNowSupported));
    }

    /**
     * Determines if two {@link Call} instances originated from either the same target
     * {@link PhoneAccountHandle} or connection manager {@link PhoneAccountHandle}.
     * @param call1 The first call
     * @param call2 The second call
     * @return {@code true} if both calls are from the same target or connection manager
     * {@link PhoneAccountHandle}.
     */
    public static boolean areFromSameSource(@NonNull Call call1, @NonNull Call call2) {
        PhoneAccountHandle call1ConnectionMgr = call1.getConnectionManagerPhoneAccount();
        PhoneAccountHandle call2ConnectionMgr = call2.getConnectionManagerPhoneAccount();

        if (call1ConnectionMgr != null && call2ConnectionMgr != null
                && PhoneAccountHandle.areFromSamePackage(call1ConnectionMgr, call2ConnectionMgr)) {
            // Both calls share the same connection manager package, so they are from the same
            // source.
            return true;
        }

        PhoneAccountHandle call1TargetAcct = call1.getTargetPhoneAccount();
        PhoneAccountHandle call2TargetAcct = call2.getTargetPhoneAccount();
        // Otherwise if the target phone account for both is the same package, they're the same
        // source.
        return PhoneAccountHandle.areFromSamePackage(call1TargetAcct, call2TargetAcct);
    }

    public LinkedList<HandlerThread> getGraphHandlerThreads() {
        return mGraphHandlerThreads;
    }

    private void maybeSendPostCallScreenIntent(Call call) {
        if (call.isEmergencyCall() || (call.isNetworkIdentifiedEmergencyCall()) ||
                (call.getPostCallPackageName() == null)) {
            return;
        }

        Intent intent = new Intent(ACTION_POST_CALL);
        intent.setPackage(call.getPostCallPackageName());
        intent.putExtra(EXTRA_HANDLE, call.getHandle());
        intent.putExtra(EXTRA_DISCONNECT_CAUSE, call.getDisconnectCause().getCode());
        long duration = call.getAgeMillis();
        int durationCode = DURATION_VERY_SHORT;
        if ((duration >= VERY_SHORT_CALL_TIME_MS) && (duration < SHORT_CALL_TIME_MS)) {
            durationCode = DURATION_SHORT;
        } else if ((duration >= SHORT_CALL_TIME_MS) && (duration < MEDIUM_CALL_TIME_MS)) {
            durationCode = DURATION_MEDIUM;
        } else if (duration >= MEDIUM_CALL_TIME_MS) {
            durationCode = DURATION_LONG;
        }
        intent.putExtra(EXTRA_CALL_DURATION, durationCode);
        intent.addFlags(Intent.FLAG_ACTIVITY_NEW_TASK);
        mContext.startActivityAsUser(intent, mCurrentUserHandle);
    }
}<|MERGE_RESOLUTION|>--- conflicted
+++ resolved
@@ -396,7 +396,8 @@
 
     private LinkedList<HandlerThread> mGraphHandlerThreads;
 
-<<<<<<< HEAD
+    private boolean mHasActiveRttCall = false;
+
     // Two global variables used to handle the Emergency Call when there
     // is no room available for emergency call. Buffer the Emergency Call
     // in mPendingMOEmerCall until the Current Active call is disconnected
@@ -404,9 +405,6 @@
     // buffer.
     private Call mPendingMOEmerCall = null;
     private Call mDisconnectingCall = null;
-=======
-    private boolean mHasActiveRttCall = false;
->>>>>>> 3c241940
 
     /**
      * Listener to PhoneAccountRegistrar events.
