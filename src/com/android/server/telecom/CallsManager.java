--- conflicted
+++ resolved
@@ -1420,21 +1420,12 @@
                 // TODO: Wait until we get confirmation of the active call being
                 // on-hold before answering the new call.
                 // TODO: Import logic from CallManager.acceptCall()
-<<<<<<< HEAD
             }
 
             for (CallsManagerListener listener : mListeners) {
                 listener.onIncomingCallAnswered(call);
             }
 
-=======
-            }
-
-            for (CallsManagerListener listener : mListeners) {
-                listener.onIncomingCallAnswered(call);
-            }
-
->>>>>>> ffd2d7d0
             // We do not update the UI until we get confirmation of the answer() through
             // {@link #markCallAsActive}.
             call.answer(videoState);
