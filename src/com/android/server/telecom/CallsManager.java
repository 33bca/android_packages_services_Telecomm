--- conflicted
+++ resolved
@@ -4019,49 +4019,6 @@
     }
 
     @VisibleForTesting
-<<<<<<< HEAD
-    public boolean makeRoomForOutgoingCall(Call call, boolean isEmergency) {
-        // Reject If there is any Incoming Call while initiating an
-        // an Emergency Call.
-        if (isEmergency && hasMaximumManagedRingingCalls(call)) {
-            Call rinigingCall = getRingingOrSimulatedRingingCall();
-            rinigingCall.reject(false, null);
-        }
-        if (hasMaximumLiveCalls(call)) {
-            // NOTE: If the amount of live calls changes beyond 1, this logic will probably
-            // have to change.
-            Call liveCall = getFirstCallWithState(LIVE_CALL_STATES);
-            Log.i(this, "makeRoomForOutgoingCall call = " + call + " livecall = " +
-                   liveCall);
-
-            if (call == liveCall) {
-                // If the call is already the foreground call, then we are golden.
-                // This can happen after the user selects an account in the SELECT_PHONE_ACCOUNT
-                // state since the call was already populated into the list.
-                return true;
-            }
-
-            if (hasMaximumOutgoingCalls(call)) {
-                Call outgoingCall = getFirstCallWithState(OUTGOING_CALL_STATES);
-                if (isEmergency && !outgoingCall.isEmergencyCall()) {
-                    // Disconnect the current outgoing call if it's not an emergency call. If the
-                    // user tries to make two outgoing calls to different emergency call numbers,
-                    // we will try to connect the first outgoing call.
-                    call.getAnalytics().setCallIsAdditional(true);
-                    outgoingCall.getAnalytics().setCallIsInterrupted(true);
-                    outgoingCall.disconnect("Disconnecting dialing call in favor of new dialing"
-                            + " emergency call.");
-                    return true;
-                }
-                if (outgoingCall.getState() == CallState.SELECT_PHONE_ACCOUNT) {
-                    // If there is an orphaned call in the {@link CallState#SELECT_PHONE_ACCOUNT}
-                    // state, just disconnect it since the user has explicitly started a new call.
-                    call.getAnalytics().setCallIsAdditional(true);
-                    outgoingCall.getAnalytics().setCallIsInterrupted(true);
-                    outgoingCall.disconnect("Disconnecting call in SELECT_PHONE_ACCOUNT in favor"
-                            + " of new outgoing call.");
-                    return true;
-=======
     public boolean makeRoomForOutgoingEmergencyCall(Call emergencyCall) {
         // Always disconnect any ringing/incoming calls when an emergency call is placed to minimize
         // distraction. This does not affect live call count.
@@ -4081,7 +4038,6 @@
                     // AUDIO_PROCESSING state again, disconnect normally.
                     ringingCall.reject(false, null, "emergency call dialed during simulated "
                             + "ringing.");
->>>>>>> ce1d2162
                 }
             } else { // normal incoming ringing call.
                 // Hang up the ringing call to make room for the emergency call and mark as missed,
