/*
 * Copyright (C) 2015 The Android Open Source Project
 *
 * Licensed under the Apache License, Version 2.0 (the "License");
 * you may not use this file except in compliance with the License.
 * You may obtain a copy of the License at
 *
 *      http://www.apache.org/licenses/LICENSE-2.0
 *
 * Unless required by applicable law or agreed to in writing, software
 * distributed under the License is distributed on an "AS IS" BASIS,
 * WITHOUT WARRANTIES OR CONDITIONS OF ANY KIND, either express or implied.
 * See the License for the specific language governing permissions and
 * limitations under the License
 */

package com.android.server.telecom;

import android.media.AudioManager;
import android.os.Looper;
import android.os.Message;
import android.telecom.Log;
import android.telecom.Logging.Runnable;
import android.telecom.Logging.Session;
import android.util.SparseArray;

import com.android.internal.util.IState;
import com.android.internal.util.IndentingPrintWriter;
import com.android.internal.util.State;
import com.android.internal.util.StateMachine;

public class CallAudioModeStateMachine extends StateMachine {
    public static class Factory {
        public CallAudioModeStateMachine create(SystemStateHelper systemStateHelper,
                AudioManager am) {
            return new CallAudioModeStateMachine(systemStateHelper, am);
        }
    }

    public static class MessageArgs {
        public boolean hasActiveOrDialingCalls;
        public boolean hasRingingCalls;
        public boolean hasHoldingCalls;
        public boolean hasAudioProcessingCalls;
        public boolean isTonePlaying;
        public boolean foregroundCallIsVoip;
        public Session session;
        public boolean isCrsCall;

        private MessageArgs(boolean hasActiveOrDialingCalls, boolean hasRingingCalls,
                boolean hasHoldingCalls, boolean hasAudioProcessingCalls, boolean isTonePlaying,
<<<<<<< HEAD
                boolean foregroundCallIsVoip, boolean hasTetheredCalls, Session session,
                boolean isCrsCall) {
=======
                boolean foregroundCallIsVoip, Session session) {
>>>>>>> 8e17e443
            this.hasActiveOrDialingCalls = hasActiveOrDialingCalls;
            this.hasRingingCalls = hasRingingCalls;
            this.hasHoldingCalls = hasHoldingCalls;
            this.hasAudioProcessingCalls = hasAudioProcessingCalls;
            this.isTonePlaying = isTonePlaying;
            this.foregroundCallIsVoip = foregroundCallIsVoip;
            this.session = session;
            this.isCrsCall = isCrsCall;
        }

        @Override
        public String toString() {
            return "MessageArgs{" +
                    "hasActiveCalls=" + hasActiveOrDialingCalls +
                    ", hasRingingCalls=" + hasRingingCalls +
                    ", hasHoldingCalls=" + hasHoldingCalls +
                    ", hasAudioProcessingCalls=" + hasAudioProcessingCalls +
                    ", isTonePlaying=" + isTonePlaying +
                    ", foregroundCallIsVoip=" + foregroundCallIsVoip +
                    ", session=" + session +
                    ", isCrsCall=" + isCrsCall +
                    '}';
        }

        public static class Builder {
            private boolean mHasActiveOrDialingCalls;
            private boolean mHasRingingCalls;
            private boolean mHasHoldingCalls;
            private boolean mHasAudioProcessingCalls;
            private boolean mIsTonePlaying;
            private boolean mForegroundCallIsVoip;
            private Session mSession;
            private boolean mIsCrsCall;

            public Builder setHasActiveOrDialingCalls(boolean hasActiveOrDialingCalls) {
                mHasActiveOrDialingCalls = hasActiveOrDialingCalls;
                return this;
            }

            public Builder setHasRingingCalls(boolean hasRingingCalls) {
                mHasRingingCalls = hasRingingCalls;
                return this;
            }

            public Builder setHasHoldingCalls(boolean hasHoldingCalls) {
                mHasHoldingCalls = hasHoldingCalls;
                return this;
            }

            public Builder setHasAudioProcessingCalls(boolean hasAudioProcessingCalls) {
                mHasAudioProcessingCalls = hasAudioProcessingCalls;
                return this;
            }

            public Builder setIsTonePlaying(boolean isTonePlaying) {
                mIsTonePlaying = isTonePlaying;
                return this;
            }

            public Builder setForegroundCallIsVoip(boolean foregroundCallIsVoip) {
                mForegroundCallIsVoip = foregroundCallIsVoip;
                return this;
            }

            public Builder setSession(Session session) {
                mSession = session;
                return this;
            }

            public Builder setIsCrsCall(boolean isCrsCall) {
                mIsCrsCall = isCrsCall;
                return this;
            }

            public MessageArgs build() {
                return new MessageArgs(mHasActiveOrDialingCalls, mHasRingingCalls, mHasHoldingCalls,
<<<<<<< HEAD
                        mHasAudioProcessingCalls, mIsTonePlaying, mForegroundCallIsVoip,
                        mHasTetheredCalls, mSession, mIsCrsCall);
=======
                        mHasAudioProcessingCalls, mIsTonePlaying, mForegroundCallIsVoip, mSession);
>>>>>>> 8e17e443
            }
        }
    }

    // TODO: remove this and replace when the new audio mode gets pushed to AOSP.
    public static final int NEW_AUDIO_MODE_FOR_AUDIO_PROCESSING = 4;

    public static final int INITIALIZE = 1;
    // These ENTER_*_FOCUS commands are for testing.
    public static final int ENTER_CALL_FOCUS_FOR_TESTING = 2;
    public static final int ENTER_COMMS_FOCUS_FOR_TESTING = 3;
    public static final int ENTER_RING_FOCUS_FOR_TESTING = 4;
    public static final int ENTER_TONE_OR_HOLD_FOCUS_FOR_TESTING = 5;
    public static final int ENTER_AUDIO_PROCESSING_FOCUS_FOR_TESTING = 6;
    public static final int ABANDON_FOCUS_FOR_TESTING = 7;

    public static final int NO_MORE_ACTIVE_OR_DIALING_CALLS = 1001;
    public static final int NO_MORE_RINGING_CALLS = 1002;
    public static final int NO_MORE_HOLDING_CALLS = 1003;
    public static final int NO_MORE_AUDIO_PROCESSING_CALLS = 1004;

    public static final int NEW_ACTIVE_OR_DIALING_CALL = 2001;
    public static final int NEW_RINGING_CALL = 2002;
    public static final int NEW_HOLDING_CALL = 2003;
    public static final int NEW_AUDIO_PROCESSING_CALL = 2004;

    public static final int TONE_STARTED_PLAYING = 3001;
    public static final int TONE_STOPPED_PLAYING = 3002;

    public static final int FOREGROUND_VOIP_MODE_CHANGE = 4001;

    public static final int RINGER_MODE_CHANGE = 5001;
    public static final int CRS_CHANGE_SILENCE = 5002;
    public static final int RINGING_CALLS_CHANGED = 5003;

    // Used to indicate that Telecom is done doing things to the AudioManager and that it's safe
    // to release focus for other apps to take over.
    public static final int AUDIO_OPERATIONS_COMPLETE = 6001;

    public static final int RUN_RUNNABLE = 9001;

    private static final SparseArray<String> MESSAGE_CODE_TO_NAME = new SparseArray<String>() {{
        put(ENTER_CALL_FOCUS_FOR_TESTING, "ENTER_CALL_FOCUS_FOR_TESTING");
        put(ENTER_COMMS_FOCUS_FOR_TESTING, "ENTER_COMMS_FOCUS_FOR_TESTING");
        put(ENTER_RING_FOCUS_FOR_TESTING, "ENTER_RING_FOCUS_FOR_TESTING");
        put(ENTER_AUDIO_PROCESSING_FOCUS_FOR_TESTING, "ENTER_AUDIO_PROCESSING_FOCUS_FOR_TESTING");
        put(ENTER_TONE_OR_HOLD_FOCUS_FOR_TESTING, "ENTER_TONE_OR_HOLD_FOCUS_FOR_TESTING");
        put(ABANDON_FOCUS_FOR_TESTING, "ABANDON_FOCUS_FOR_TESTING");
        put(NO_MORE_ACTIVE_OR_DIALING_CALLS, "NO_MORE_ACTIVE_OR_DIALING_CALLS");
        put(NO_MORE_RINGING_CALLS, "NO_MORE_RINGING_CALLS");
        put(NO_MORE_HOLDING_CALLS, "NO_MORE_HOLDING_CALLS");
        put(NO_MORE_AUDIO_PROCESSING_CALLS, "NO_MORE_AUDIO_PROCESSING_CALLS");
        put(NEW_ACTIVE_OR_DIALING_CALL, "NEW_ACTIVE_OR_DIALING_CALL");
        put(NEW_RINGING_CALL, "NEW_RINGING_CALL");
        put(NEW_HOLDING_CALL, "NEW_HOLDING_CALL");
        put(NEW_AUDIO_PROCESSING_CALL, "NEW_AUDIO_PROCESSING_CALL");
        put(TONE_STARTED_PLAYING, "TONE_STARTED_PLAYING");
        put(TONE_STOPPED_PLAYING, "TONE_STOPPED_PLAYING");
        put(FOREGROUND_VOIP_MODE_CHANGE, "FOREGROUND_VOIP_MODE_CHANGE");
        put(RINGER_MODE_CHANGE, "RINGER_MODE_CHANGE");
        put(AUDIO_OPERATIONS_COMPLETE, "AUDIO_OPERATIONS_COMPLETE");
        put(CRS_CHANGE_SILENCE, "CRS_CHANGE_SILENCE");
        put(RINGING_CALLS_CHANGED, "RINGING_CALLS_CHANGED");

        put(RUN_RUNNABLE, "RUN_RUNNABLE");
    }};

    public static final String TONE_HOLD_STATE_NAME = OtherFocusState.class.getSimpleName();
    public static final String UNFOCUSED_STATE_NAME = UnfocusedState.class.getSimpleName();
    public static final String AUDIO_PROCESSING_STATE_NAME =
            AudioProcessingFocusState.class.getSimpleName();
    public static final String CALL_STATE_NAME = SimCallFocusState.class.getSimpleName();
    public static final String RING_STATE_NAME = RingingFocusState.class.getSimpleName();
    public static final String COMMS_STATE_NAME = VoipCallFocusState.class.getSimpleName();

    private class BaseState extends State {
        @Override
        public boolean processMessage(Message msg) {
            switch (msg.what) {
                case ENTER_CALL_FOCUS_FOR_TESTING:
                    transitionTo(mSimCallFocusState);
                    return HANDLED;
                case ENTER_COMMS_FOCUS_FOR_TESTING:
                    transitionTo(mVoipCallFocusState);
                    return HANDLED;
                case ENTER_RING_FOCUS_FOR_TESTING:
                    MessageArgs args = (MessageArgs) msg.obj;
                    transitionTo(args.isCrsCall ?
                            mCrsFocusState : mRingingFocusState);
                    return HANDLED;
                case ENTER_TONE_OR_HOLD_FOCUS_FOR_TESTING:
                    transitionTo(mOtherFocusState);
                    return HANDLED;
                case ENTER_AUDIO_PROCESSING_FOCUS_FOR_TESTING:
                    transitionTo(mAudioProcessingFocusState);
                    return HANDLED;
                case ABANDON_FOCUS_FOR_TESTING:
                    transitionTo(mUnfocusedState);
                    return HANDLED;
                case INITIALIZE:
                    mIsInitialized = true;
                    return HANDLED;
                case RUN_RUNNABLE:
                    java.lang.Runnable r = (java.lang.Runnable) msg.obj;
                    r.run();
                    return HANDLED;
                default:
                    return NOT_HANDLED;
            }
        }
    }

    private class UnfocusedState extends BaseState {
        @Override
        public void enter() {
            if (mIsInitialized) {
                mCallAudioManager.setCallAudioRouteFocusState(CallAudioRouteStateMachine.NO_FOCUS);
                mAudioManager.setMode(AudioManager.MODE_NORMAL);
                mMostRecentMode = AudioManager.MODE_NORMAL;
                // Don't release focus here -- wait until we get a signal that any other audio
                // operations triggered by this are done before releasing focus.
            }
        }

        @Override
        public boolean processMessage(Message msg) {
            if (super.processMessage(msg) == HANDLED) {
                return HANDLED;
            }
            MessageArgs args = (MessageArgs) msg.obj;
            switch (msg.what) {
                case NO_MORE_ACTIVE_OR_DIALING_CALLS:
                    // Do nothing.
                    return HANDLED;
                case NO_MORE_RINGING_CALLS:
                    // Do nothing.
                    return HANDLED;
                case NO_MORE_HOLDING_CALLS:
                    // Do nothing.
                    return HANDLED;
                case NO_MORE_AUDIO_PROCESSING_CALLS:
                    // Do nothing.
                    return HANDLED;
                case NEW_ACTIVE_OR_DIALING_CALL:
                    transitionTo(args.foregroundCallIsVoip
                            ? mVoipCallFocusState : mSimCallFocusState);
                    return HANDLED;
                case NEW_RINGING_CALL:
                    transitionTo(args.isCrsCall ?
                            mCrsFocusState: mRingingFocusState);
                    return HANDLED;
                case NEW_AUDIO_PROCESSING_CALL:
                    transitionTo(mAudioProcessingFocusState);
                    return HANDLED;
                case NEW_HOLDING_CALL:
                    // This really shouldn't happen, but transition to the focused state anyway.
                    Log.w(LOG_TAG, "Call was surprisingly put into hold from an unknown state." +
                            " Args are: \n" + args.toString());
                    transitionTo(mOtherFocusState);
                    return HANDLED;
                case TONE_STARTED_PLAYING:
                    // This shouldn't happen either, but perform the action anyway.
                    Log.w(LOG_TAG, "Tone started playing unexpectedly. Args are: \n"
                            + args.toString());
                    return HANDLED;
                case AUDIO_OPERATIONS_COMPLETE:
                    Log.i(LOG_TAG, "Abandoning audio focus: now UNFOCUSED");
                    mAudioManager.abandonAudioFocusForCall();
                    return HANDLED;
                default:
                    // The forced focus switch commands are handled by BaseState.
                    return NOT_HANDLED;
            }
        }
    }

    private class AudioProcessingFocusState extends BaseState {
        @Override
        public void enter() {
            if (mIsInitialized) {
                mCallAudioManager.setCallAudioRouteFocusState(CallAudioRouteStateMachine.NO_FOCUS);
                mAudioManager.setMode(NEW_AUDIO_MODE_FOR_AUDIO_PROCESSING);
                mMostRecentMode = NEW_AUDIO_MODE_FOR_AUDIO_PROCESSING;
            }
        }

        @Override
        public boolean processMessage(Message msg) {
            if (super.processMessage(msg) == HANDLED) {
                return HANDLED;
            }
            MessageArgs args = (MessageArgs) msg.obj;
            switch (msg.what) {
                case NO_MORE_ACTIVE_OR_DIALING_CALLS:
                    // Do nothing.
                    return HANDLED;
                case NO_MORE_RINGING_CALLS:
                    // Do nothing.
                    return HANDLED;
                case NO_MORE_HOLDING_CALLS:
                    // Do nothing.
                    return HANDLED;
                case NO_MORE_AUDIO_PROCESSING_CALLS:
                    BaseState destState = calculateProperStateFromArgs(args);
                    if (destState == this) {
                        Log.w(LOG_TAG, "Got spurious NO_MORE_AUDIO_PROCESSING_CALLS");
                    }
                    transitionTo(destState);
                    return HANDLED;
                case NEW_ACTIVE_OR_DIALING_CALL:
                    transitionTo(args.foregroundCallIsVoip
                            ? mVoipCallFocusState : mSimCallFocusState);
                    return HANDLED;
                case NEW_RINGING_CALL:
                    transitionTo(args.isCrsCall ? mCrsFocusState : mRingingFocusState);
                    return HANDLED;
                case NEW_HOLDING_CALL:
                    // This really shouldn't happen, but recalculate from args and do the transition
                    Log.w(LOG_TAG, "Call was surprisingly put into hold from an unknown state." +
                            " Args are: \n" + args.toString());
                    transitionTo(mOtherFocusState);
                    return HANDLED;
                case NEW_AUDIO_PROCESSING_CALL:
                    // Can happen as a duplicate message
                    return HANDLED;
                case TONE_STARTED_PLAYING:
                    // This shouldn't happen either, but perform the action anyway.
                    Log.w(LOG_TAG, "Tone started playing unexpectedly. Args are: \n"
                            + args.toString());
                    return HANDLED;
                case AUDIO_OPERATIONS_COMPLETE:
                    Log.i(LOG_TAG, "Abandoning audio focus: now AUDIO_PROCESSING");
                    mAudioManager.abandonAudioFocusForCall();
                    return HANDLED;
                default:
                    // The forced focus switch commands are handled by BaseState.
                    return NOT_HANDLED;
            }
        }
    }

    private class CrsFocusState extends RingingFocusState {
        // Keeps track of whether we're ringing with audio focus or if we've just entered the state
        // without acquiring focus because of a silent ringtone or something.
        private boolean mHasFocus = false;
        private void tryStartRinging() {
            if (mHasFocus) {
                Log.i(LOG_TAG, "CrsFocusState#tryStartRinging -- audio focus previously acquired.");
                return;
            }

            if (mCallAudioManager.startPlayingCrs()) {
                Log.i(LOG_TAG, "RINGING state, try start video CRS");
                mAudioManager.requestAudioFocusForCall(AudioManager.STREAM_VOICE_CALL,
                        AudioManager.AUDIOFOCUS_GAIN_TRANSIENT);
                mAudioManager.setMode(AudioManager.MODE_IN_CALL);
                mCallAudioManager.setCallAudioRouteFocusState(
                        CallAudioRouteStateMachine.ACTIVE_FOCUS);
                mHasFocus = true;
                if (mAudioManager.getStreamVolume(AudioManager.STREAM_RING) == 0) {
                    silenceCrs();
                }
            } else {
                Log.i(LOG_TAG, "RINGING state, try start ringing but not acquiring audio focus");
            }
        }

        private void silenceCrs() {
            Log.i(this, "Silence CRS.");
            mCallAudioManager.setCallAudioRouteFocusState(CallAudioRouteStateMachine.NO_FOCUS);
            mAudioManager.setMode(AudioManager.MODE_NORMAL);
            mHasFocus = false;
        }

        @Override
        public void enter() {
            Log.i(LOG_TAG, "Audio focus entering CRS state");
            tryStartRinging();
            mCallAudioManager.stopCallWaiting();
        }

        @Override
        public void exit() {
            // Audio mode and audio stream will be set by the next state.
            mCallAudioManager.stopPlayingCrs();
            mHasFocus = false;
        }

        @Override
        public boolean processMessage(Message msg) {
            if (super.processMessage(msg) == HANDLED) {
                return HANDLED;
            }
            MessageArgs args = (MessageArgs) msg.obj;
            switch (msg.what) {
                case NO_MORE_ACTIVE_OR_DIALING_CALLS:
                    // Do nothing. Loss of an active call should not impact ringer.
                    return HANDLED;
                case NO_MORE_HOLDING_CALLS:
                    // Do nothing and keep ringing.
                    return HANDLED;
                case NO_MORE_RINGING_CALLS:
                    if (args.isCrsCall) {
                        transitionTo(mUnfocusedState);
                        return HANDLED;
                    }
                    BaseState destState = calculateProperStateFromArgs(args);
                    if (destState == this) {
                        Log.w(LOG_TAG, "Got spurious NO_MORE_RINGING_CALLS");
                    }
                    transitionTo(destState);
                    return HANDLED;
                case NEW_ACTIVE_OR_DIALING_CALL:
                    // If a call becomes active suddenly, give it priority over ringing.
                    transitionTo(args.foregroundCallIsVoip
                            ? mVoipCallFocusState : mSimCallFocusState);
                    return HANDLED;
                case NEW_AUDIO_PROCESSING_CALL:
                    // If we don't have any more ringing calls, transition to audio processing.
                    if (!args.hasRingingCalls) {
                        transitionTo(mAudioProcessingFocusState);
                    } else {
                        Log.w(LOG_TAG, "Got a audio processing call while there's still a call "
                                + "ringing");
                    }
                case NEW_RINGING_CALL:
                    // Can happen as a duplicate message
                    return HANDLED;
                case NEW_HOLDING_CALL:
                    // This really shouldn't happen, but transition to the focused state anyway.
                    Log.w(LOG_TAG, "Call was surprisingly put into hold while ringing." +
                            " Args are: " + args.toString());
                    transitionTo(mOtherFocusState);
                    return HANDLED;
                case RINGER_MODE_CHANGE: {
                    Log.i(LOG_TAG, "RINGING state, received RINGER_MODE_CHANGE");
                    tryStartRinging();
                    return HANDLED;
                }
                case AUDIO_OPERATIONS_COMPLETE:
                    Log.w(LOG_TAG, "Should not be seeing AUDIO_OPERATIONS_COMPLETE in a focused"
                            + " state");
                    return HANDLED;
                case CRS_CHANGE_SILENCE:
                    Log.i(LOG_TAG, "CRS state, received CRS_CHANGE_SILENCE");
                    silenceCrs();
                    return HANDLED;
                case RINGING_CALLS_CHANGED:
                    Log.i(LOG_TAG, "CRS RINGING state, received RINGING_CALLS_CHANGED");
                    BaseState newDestState = calculateProperStateFromArgs(args);
                    transitionTo(newDestState);
                    return HANDLED;
                default:
                    // The forced focus switch commands are handled by BaseState.
                    return NOT_HANDLED;
            }
        }
    }

    private class RingingFocusState extends BaseState {
        // Keeps track of whether we're ringing with audio focus or if we've just entered the state
        // without acquiring focus because of a silent ringtone or something.
        private boolean mHasFocus = false;

        private void tryStartRinging() {
            if (mHasFocus && mCallAudioManager.isRingtonePlaying()) {
                Log.i(LOG_TAG, "RingingFocusState#tryStartRinging -- audio focus previously"
                        + " acquired and ringtone already playing -- skipping.");
                return;
            }

            if (mCallAudioManager.startRinging()) {
                mAudioManager.requestAudioFocusForCall(AudioManager.STREAM_RING,
                        AudioManager.AUDIOFOCUS_GAIN_TRANSIENT);
                // Do not set MODE_RINGTONE if we were previously in the CALL_SCREENING mode -- this
                // trips up the audio system.
                if (mAudioManager.getMode() != AudioManager.MODE_CALL_SCREENING) {
                    mAudioManager.setMode(AudioManager.MODE_RINGTONE);
                }
                mCallAudioManager.setCallAudioRouteFocusState(
                        CallAudioRouteStateMachine.RINGING_FOCUS);
                mHasFocus = true;
            } else {
                Log.i(LOG_TAG, "RINGING state, try start ringing but not acquiring audio focus");
            }
        }

        @Override
        public void enter() {
            Log.i(LOG_TAG, "Audio focus entering RINGING state");
            tryStartRinging();
            mCallAudioManager.stopCallWaiting();
        }

        @Override
        public void exit() {
            // Audio mode and audio stream will be set by the next state.
            mCallAudioManager.stopRinging();
            mHasFocus = false;
        }

        @Override
        public boolean processMessage(Message msg) {
            if (super.processMessage(msg) == HANDLED) {
                return HANDLED;
            }
            MessageArgs args = (MessageArgs) msg.obj;
            switch (msg.what) {
                case NO_MORE_ACTIVE_OR_DIALING_CALLS:
                    // Do nothing. Loss of an active call should not impact ringer.
                    return HANDLED;
                case NO_MORE_HOLDING_CALLS:
                    // Do nothing and keep ringing.
                    return HANDLED;
                case NO_MORE_RINGING_CALLS:
                    BaseState destState = calculateProperStateFromArgs(args);
                    if (destState == this) {
                        Log.w(LOG_TAG, "Got spurious NO_MORE_RINGING_CALLS");
                    }
                    transitionTo(destState);
                    return HANDLED;
                case NEW_ACTIVE_OR_DIALING_CALL:
                    // If a call becomes active suddenly, give it priority over ringing.
                    transitionTo(args.foregroundCallIsVoip
                            ? mVoipCallFocusState : mSimCallFocusState);
                    return HANDLED;
                case NEW_AUDIO_PROCESSING_CALL:
                    // If we don't have any more ringing calls, transition to audio processing.
                    if (!args.hasRingingCalls) {
                        transitionTo(mAudioProcessingFocusState);
                    } else {
                        Log.w(LOG_TAG, "Got a audio processing call while there's still a call "
                                + "ringing");
                    }
                case NEW_RINGING_CALL:
                    // Can happen as a duplicate message
                    return HANDLED;
                case NEW_HOLDING_CALL:
                    // This really shouldn't happen, but transition to the focused state anyway.
                    Log.w(LOG_TAG, "Call was surprisingly put into hold while ringing." +
                            " Args are: " + args.toString());
                    transitionTo(mOtherFocusState);
                    return HANDLED;
                case RINGER_MODE_CHANGE: {
                    Log.i(LOG_TAG, "RINGING state, received RINGER_MODE_CHANGE");
                    tryStartRinging();
                    return HANDLED;
                }
                case AUDIO_OPERATIONS_COMPLETE:
                    Log.w(LOG_TAG, "Should not be seeing AUDIO_OPERATIONS_COMPLETE in a focused"
                            + " state");
                    return HANDLED;
                case RINGING_CALLS_CHANGED:
                    Log.i(LOG_TAG, "RINGING state, received RINGING_CALLS_CHANGED");
                    BaseState newDestState = calculateProperStateFromArgs(args);
                    transitionTo(newDestState);
                    return HANDLED;
                default:
                    // The forced focus switch commands are handled by BaseState.
                    return NOT_HANDLED;
            }
        }
    }

    private class SimCallFocusState extends BaseState {
        @Override
        public void enter() {
            Log.i(LOG_TAG, "Audio focus entering SIM CALL state");
            mAudioManager.requestAudioFocusForCall(AudioManager.STREAM_VOICE_CALL,
                    AudioManager.AUDIOFOCUS_GAIN_TRANSIENT);
            mAudioManager.setMode(AudioManager.MODE_IN_CALL);
            mMostRecentMode = AudioManager.MODE_IN_CALL;
            mCallAudioManager.setCallAudioRouteFocusState(CallAudioRouteStateMachine.ACTIVE_FOCUS);
        }

        @Override
        public boolean processMessage(Message msg) {
            if (super.processMessage(msg) == HANDLED) {
                return HANDLED;
            }
            MessageArgs args = (MessageArgs) msg.obj;
            switch (msg.what) {
                case NO_MORE_ACTIVE_OR_DIALING_CALLS:
                    // Switch to either ringing, holding, or inactive
                    transitionTo(calculateProperStateFromArgs(args));
                    return HANDLED;
                case NO_MORE_RINGING_CALLS:
                    // Don't transition state, but stop any call-waiting tones that may have been
                    // playing.
                    if (args.isTonePlaying) {
                        mCallAudioManager.stopCallWaiting();
                    }
                    // If a MT-audio-speedup call gets disconnected by the connection service
                    // concurrently with the user answering it, we may get this message
                    // indicating that a ringing call has disconnected while this state machine
                    // is in the SimCallFocusState.
                    if (!args.hasActiveOrDialingCalls) {
                        transitionTo(calculateProperStateFromArgs(args));
                    }
                    return HANDLED;
                case NO_MORE_HOLDING_CALLS:
                    if (args.foregroundCallIsVoip) {
                        transitionTo(mVoipCallFocusState);
                    }
                    return HANDLED;
                case NEW_ACTIVE_OR_DIALING_CALL:
                    if (args.foregroundCallIsVoip) {
                        transitionTo(mVoipCallFocusState);
                    }
                    return HANDLED;
                case NEW_RINGING_CALL:
                    // Don't make a call ring over an active call, but do play a call waiting tone.
                    mCallAudioManager.startCallWaiting("call already active");
                    return HANDLED;
                case NEW_HOLDING_CALL:
                    // Just check the voip mode. Putting an active call on hold will be handled when
                    // NO_MORE_ACTIVE_CALLS is processed.
                    if (args.foregroundCallIsVoip) {
                        transitionTo(mVoipCallFocusState);
                    }
                    return HANDLED;
                case NEW_AUDIO_PROCESSING_CALL:
                    // If we don't have any more active calls, transition to audio processing.
                    if (!args.hasActiveOrDialingCalls) {
                        transitionTo(mAudioProcessingFocusState);
                    } else {
                        Log.w(LOG_TAG, "Got a audio processing call while there's still a call "
                                + "active");
                    }
                case FOREGROUND_VOIP_MODE_CHANGE:
                    if (args.foregroundCallIsVoip) {
                        transitionTo(mVoipCallFocusState);
                    }
                    return HANDLED;
                case AUDIO_OPERATIONS_COMPLETE:
                    Log.w(LOG_TAG, "Should not be seeing AUDIO_OPERATIONS_COMPLETE in a focused"
                            + " state");
                    return HANDLED;
                default:
                    // The forced focus switch commands are handled by BaseState.
                    return NOT_HANDLED;
            }
        }
    }

    private class VoipCallFocusState extends BaseState {
        @Override
        public void enter() {
            Log.i(LOG_TAG, "Audio focus entering VOIP CALL state");
            mAudioManager.requestAudioFocusForCall(AudioManager.STREAM_VOICE_CALL,
                    AudioManager.AUDIOFOCUS_GAIN_TRANSIENT);
            mAudioManager.setMode(AudioManager.MODE_IN_COMMUNICATION);
            mMostRecentMode = AudioManager.MODE_IN_COMMUNICATION;
            mCallAudioManager.setCallAudioRouteFocusState(CallAudioRouteStateMachine.ACTIVE_FOCUS);
        }

        @Override
        public boolean processMessage(Message msg) {
            if (super.processMessage(msg) == HANDLED) {
                return HANDLED;
            }
            MessageArgs args = (MessageArgs) msg.obj;
            switch (msg.what) {
                case NO_MORE_ACTIVE_OR_DIALING_CALLS:
                    // Switch to either ringing, holding, or inactive
                    transitionTo(calculateProperStateFromArgs(args));
                    return HANDLED;
                case NO_MORE_RINGING_CALLS:
                    // Don't transition state, but stop any call-waiting tones that may have been
                    // playing.
                    if (args.isTonePlaying) {
                        mCallAudioManager.stopCallWaiting();
                    }
                    return HANDLED;
                case NO_MORE_HOLDING_CALLS:
                    if (!args.foregroundCallIsVoip) {
                        transitionTo(mSimCallFocusState);
                    }
                    return HANDLED;
                case NEW_ACTIVE_OR_DIALING_CALL:
                    if (!args.foregroundCallIsVoip) {
                        transitionTo(mSimCallFocusState);
                    }
                    return HANDLED;
                case NEW_RINGING_CALL:
                    // Don't make a call ring over an active call, but do play a call waiting tone.
                    mCallAudioManager.startCallWaiting("call already active");
                    return HANDLED;
                case NEW_HOLDING_CALL:
                    // Just check the voip mode. Putting an active call on hold will be handled when
                    // NO_MORE_ACTIVE_CALLS is processed.
                    if (!args.foregroundCallIsVoip) {
                        transitionTo(mSimCallFocusState);
                    }
                    return HANDLED;
                case NEW_AUDIO_PROCESSING_CALL:
                    // If we don't have any more active calls, transition to audio processing.
                    if (!args.hasActiveOrDialingCalls) {
                        transitionTo(mAudioProcessingFocusState);
                    } else {
                        Log.w(LOG_TAG, "Got a audio processing call while there's still a call "
                                + "active");
                    }
                case FOREGROUND_VOIP_MODE_CHANGE:
                    if (!args.foregroundCallIsVoip) {
                        transitionTo(mSimCallFocusState);
                    }
                    return HANDLED;
                case AUDIO_OPERATIONS_COMPLETE:
                    Log.w(LOG_TAG, "Should not be seeing AUDIO_OPERATIONS_COMPLETE in a focused"
                            + " state");
                    return HANDLED;
                default:
                    // The forced focus switch commands are handled by BaseState.
                    return NOT_HANDLED;
            }
        }
    }

    /**
     * This class is used for calls on hold and end-of-call tones.
     */
    private class OtherFocusState extends BaseState {
        @Override
        public void enter() {
            Log.i(LOG_TAG, "Audio focus entering TONE/HOLDING state");
            mAudioManager.requestAudioFocusForCall(AudioManager.STREAM_VOICE_CALL,
                    AudioManager.AUDIOFOCUS_GAIN_TRANSIENT);
            mAudioManager.setMode(mMostRecentMode);
            mCallAudioManager.setCallAudioRouteFocusState(CallAudioRouteStateMachine.ACTIVE_FOCUS);
        }

        @Override
        public boolean processMessage(Message msg) {
            if (super.processMessage(msg) == HANDLED) {
                return HANDLED;
            }
            MessageArgs args = (MessageArgs) msg.obj;
            switch (msg.what) {
                case NO_MORE_HOLDING_CALLS:
                    if (args.hasActiveOrDialingCalls) {
                        transitionTo(args.foregroundCallIsVoip
                                ? mVoipCallFocusState : mSimCallFocusState);
                    } else if (args.hasRingingCalls) {
                        transitionTo(args.isCrsCall ? mCrsFocusState : mRingingFocusState);
                    } else if (!args.isTonePlaying) {
                        transitionTo(mUnfocusedState);
                    }
                    // Do nothing if a tone is playing.
                    return HANDLED;
                case NEW_ACTIVE_OR_DIALING_CALL:
                    transitionTo(args.foregroundCallIsVoip
                            ? mVoipCallFocusState : mSimCallFocusState);
                    return HANDLED;
                case NEW_RINGING_CALL:
                    // TODO: consider whether to move this into MessageArgs if more things start
                    // to use it.
                    if (args.hasHoldingCalls && mSystemStateHelper.isDeviceAtEar()) {
                        mCallAudioManager.startCallWaiting(
                                "Device is at ear with held call");
                    } else {
                        transitionTo(args.isCrsCall ? mCrsFocusState : mRingingFocusState);
                    }
                    return HANDLED;
                case NEW_HOLDING_CALL:
                    // Do nothing.
                    return HANDLED;
                case NO_MORE_RINGING_CALLS:
                    // If there are no more ringing calls in this state, then stop any call-waiting
                    // tones that may be playing.
                    mCallAudioManager.stopCallWaiting();
                    return HANDLED;
                case TONE_STOPPED_PLAYING:
                    transitionTo(calculateProperStateFromArgs(args));
                    return HANDLED;
                case AUDIO_OPERATIONS_COMPLETE:
                    Log.w(LOG_TAG, "Should not be seeing AUDIO_OPERATIONS_COMPLETE in a focused"
                            + " state");
                    return HANDLED;
                default:
                    return NOT_HANDLED;
            }
        }
    }

    private static final String LOG_TAG = CallAudioModeStateMachine.class.getSimpleName();

    private final BaseState mUnfocusedState = new UnfocusedState();
    private final BaseState mRingingFocusState = new RingingFocusState();
    private final BaseState mCrsFocusState = new CrsFocusState();
    private final BaseState mSimCallFocusState = new SimCallFocusState();
    private final BaseState mVoipCallFocusState = new VoipCallFocusState();
    private final BaseState mAudioProcessingFocusState = new AudioProcessingFocusState();
    private final BaseState mOtherFocusState = new OtherFocusState();

    private final AudioManager mAudioManager;
    private final SystemStateHelper mSystemStateHelper;
    private CallAudioManager mCallAudioManager;

    private int mMostRecentMode;
    private boolean mIsInitialized = false;

    public CallAudioModeStateMachine(SystemStateHelper systemStateHelper,
            AudioManager audioManager) {
        super(CallAudioModeStateMachine.class.getSimpleName());
        mAudioManager = audioManager;
        mSystemStateHelper = systemStateHelper;
        mMostRecentMode = AudioManager.MODE_NORMAL;

        createStates();
    }

    /**
     * Used for testing
     */
    public CallAudioModeStateMachine(SystemStateHelper systemStateHelper,
            AudioManager audioManager, Looper looper) {
        super(CallAudioModeStateMachine.class.getSimpleName(), looper);
        mAudioManager = audioManager;
        mSystemStateHelper = systemStateHelper;
        mMostRecentMode = AudioManager.MODE_NORMAL;

        createStates();
    }

    private void createStates() {
        addState(mUnfocusedState);
        addState(mRingingFocusState);
        addState(mCrsFocusState);
        addState(mSimCallFocusState);
        addState(mVoipCallFocusState);
        addState(mAudioProcessingFocusState);
        addState(mOtherFocusState);
        setInitialState(mUnfocusedState);
        start();
        sendMessage(INITIALIZE, new MessageArgs.Builder()
                .setHasActiveOrDialingCalls(false)
                .setHasRingingCalls(false)
                .setHasHoldingCalls(false)
                .setIsTonePlaying(false)
                .setForegroundCallIsVoip(false)
                .setSession(Log.createSubsession())
                .build());
    }

    public void setCallAudioManager(CallAudioManager callAudioManager) {
        mCallAudioManager = callAudioManager;
    }

    public String getCurrentStateName() {
        IState currentState = getCurrentState();
        return currentState == null ? "no state" : currentState.getName();
    }

    public void sendMessageWithArgs(int messageCode, MessageArgs args) {
        sendMessage(messageCode, args);
    }

    @Override
    protected void onPreHandleMessage(Message msg) {
        if (msg.obj != null && msg.obj instanceof MessageArgs) {
            Log.continueSession(((MessageArgs) msg.obj).session, "CAMSM.pM_" + msg.what);
            Log.i(LOG_TAG, "Message received: %s.", MESSAGE_CODE_TO_NAME.get(msg.what));
        } else if (msg.what == RUN_RUNNABLE && msg.obj instanceof Runnable) {
            Log.i(LOG_TAG, "Running runnable for testing");
        } else {
                Log.w(LOG_TAG, "Message sent must be of type nonnull MessageArgs, but got " +
                        (msg.obj == null ? "null" : msg.obj.getClass().getSimpleName()));
                Log.w(LOG_TAG, "The message was of code %d = %s",
                        msg.what, MESSAGE_CODE_TO_NAME.get(msg.what));
        }
    }

    public void dumpPendingMessages(IndentingPrintWriter pw) {
        getHandler().getLooper().dump(pw::println, "");
    }

    @Override
    protected void onPostHandleMessage(Message msg) {
        Log.endSession();
    }

    private BaseState calculateProperStateFromArgs(MessageArgs args) {
        // If there are active, audio-processing, holding, or ringing calls,
        // switch to the appropriate focus.
        // Otherwise abandon focus.

        // The order matters here. If there are active calls, holding focus for them takes priority.
        // After that, we want to prioritize holding calls over ringing calls so that when a
        // call-waiting call gets answered, there's no transition in and out of the ringing focus
        // state. After that, we want tones since we actually hold focus during them, then the
        // audio processing state because that will release focus.
        if (args.hasActiveOrDialingCalls) {
            if (args.foregroundCallIsVoip) {
                return mVoipCallFocusState;
            } else {
                return mSimCallFocusState;
            }
        } else if (args.hasHoldingCalls) {
            return mOtherFocusState;
        } else if (args.hasRingingCalls) {
            return args.isCrsCall ? mCrsFocusState : mRingingFocusState;
        } else if (args.isTonePlaying) {
            return mOtherFocusState;
        } else if (args.hasAudioProcessingCalls) {
            return mAudioProcessingFocusState;
        }
        return mUnfocusedState;
    }

}<|MERGE_RESOLUTION|>--- conflicted
+++ resolved
@@ -49,12 +49,8 @@
 
         private MessageArgs(boolean hasActiveOrDialingCalls, boolean hasRingingCalls,
                 boolean hasHoldingCalls, boolean hasAudioProcessingCalls, boolean isTonePlaying,
-<<<<<<< HEAD
-                boolean foregroundCallIsVoip, boolean hasTetheredCalls, Session session,
+                boolean foregroundCallIsVoip, Session session,
                 boolean isCrsCall) {
-=======
-                boolean foregroundCallIsVoip, Session session) {
->>>>>>> 8e17e443
             this.hasActiveOrDialingCalls = hasActiveOrDialingCalls;
             this.hasRingingCalls = hasRingingCalls;
             this.hasHoldingCalls = hasHoldingCalls;
@@ -131,12 +127,8 @@
 
             public MessageArgs build() {
                 return new MessageArgs(mHasActiveOrDialingCalls, mHasRingingCalls, mHasHoldingCalls,
-<<<<<<< HEAD
                         mHasAudioProcessingCalls, mIsTonePlaying, mForegroundCallIsVoip,
-                        mHasTetheredCalls, mSession, mIsCrsCall);
-=======
-                        mHasAudioProcessingCalls, mIsTonePlaying, mForegroundCallIsVoip, mSession);
->>>>>>> 8e17e443
+                        mSession, mIsCrsCall);
             }
         }
     }
