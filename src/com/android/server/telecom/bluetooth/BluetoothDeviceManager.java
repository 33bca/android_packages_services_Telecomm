--- conflicted
+++ resolved
@@ -429,14 +429,11 @@
             return;
         }
         mLeAudioSetAsCommunicationDevice = false;
-<<<<<<< HEAD
         if (mLeAudioDevice != null) {
             mBluetoothRouteManager.onAudioLost(mLeAudioDevice);
             mLeAudioDevice = null;
         }
 
-=======
->>>>>>> 7e26d4bb
         if (mAudioManager == null) {
             Log.i(this, "clearLeAudioCommunicationDevice: mAudioManager is null");
             return;
@@ -445,10 +442,6 @@
         AudioDeviceInfo audioDeviceInfo = mAudioManager.getCommunicationDevice();
         if (audioDeviceInfo != null && audioDeviceInfo.getType()
                 == AudioDeviceInfo.TYPE_BLE_HEADSET) {
-<<<<<<< HEAD
-=======
-            mBluetoothRouteManager.onAudioLost(audioDeviceInfo.getAddress());
->>>>>>> 7e26d4bb
             mAudioManager.clearCommunicationDevice();
         }
         mLeAudioSetAsCommunicationDevice = false;
@@ -460,11 +453,8 @@
         if (!mHearingAidSetAsCommunicationDevice) {
             return;
         }
+
         mHearingAidSetAsCommunicationDevice = false;
-<<<<<<< HEAD
-
-=======
->>>>>>> 7e26d4bb
         if (mAudioManager == null) {
             Log.i(this, "clearHearingAidCommunicationDevice: mAudioManager is null");
             return;
