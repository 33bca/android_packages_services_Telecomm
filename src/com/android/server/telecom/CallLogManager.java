--- conflicted
+++ resolved
@@ -199,18 +199,13 @@
      * Call is NOT a self-managed call OR call is a self-managed call which has indicated it
      * should be logged in its PhoneAccount
      */
-<<<<<<< HEAD
     @VisibleForTesting
     public boolean shouldLogDisconnectedCall(Call call, int oldState, boolean isCallCanceled) {
-        // "Choose account" phase when disconnected
-=======
-    private boolean shouldLogDisconnectedCall(Call call, int oldState, boolean isCallCancelled) {
         boolean shouldCallSelfManagedLogged = call.isLoggedSelfManaged()
                 && (call.getHandoverState() == HandoverState.HANDOVER_NONE
                 || call.getHandoverState() == HandoverState.HANDOVER_COMPLETE);
 
-        // 1) "Choose account" phase when disconnected
->>>>>>> 235072ad
+        // "Choose account" phase when disconnected
         if (oldState == CallState.SELECT_PHONE_ACCOUNT) {
             return false;
         }
@@ -227,13 +222,8 @@
         }
 
         DisconnectCause cause = call.getDisconnectCause();
-<<<<<<< HEAD
         if (isCallCanceled) {
             // No log when disconnecting to simulate a single party conference.
-=======
-        if (isCallCancelled) {
-            // 3) No log when disconnecting to simulate a single party conference.
->>>>>>> 235072ad
             if (cause != null
                     && DisconnectCause.REASON_EMULATING_SINGLE_CALL.equals(cause.getReason())) {
                 return false;
@@ -252,15 +242,11 @@
             return false;
         }
 
-<<<<<<< HEAD
-        // Call merged into conferences.
-=======
-        // 6) Call merged into conferences and marked with IMS_MERGED_SUCCESSFULLY.
-        //    Return false if the conference supports the participants packets for the carrier.
-        //    Otherwise, fall through. Merged calls would be associated with disconnected
-        //    connections because of special carrier requirements. Those calls don't look like
-        //    merged, e.g. could be one active and the other on hold.
->>>>>>> 235072ad
+        // Call merged into conferences and marked with IMS_MERGED_SUCCESSFULLY.
+        // Return false if the conference supports the participants packets for the carrier.
+        // Otherwise, fall through. Merged calls would be associated with disconnected
+        // connections because of special carrier requirements. Those calls don't look like
+        // merged, e.g. could be one active and the other on hold.
         if (cause != null && android.telephony.DisconnectCause.toString(
                 android.telephony.DisconnectCause.IMS_MERGED_SUCCESSFULLY)
                 .equals(cause.getReason())) {
@@ -281,16 +267,8 @@
             }
         }
 
-<<<<<<< HEAD
-        boolean shouldCallSelfManagedLogged = call.isLoggedSelfManaged()
-                && (call.getHandoverState() == HandoverState.HANDOVER_NONE
-                || call.getHandoverState() == HandoverState.HANDOVER_COMPLETE);
         // Call is NOT a self-managed call OR call is a self-managed call which has indicated it
         // should be logged in its PhoneAccount
-=======
-        // 7) Call is NOT a self-managed call OR call is a self-managed call which has indicated it
-        //    should be logged in its PhoneAccount
->>>>>>> 235072ad
         return !call.isSelfManaged() || shouldCallSelfManagedLogged;
     }
 
