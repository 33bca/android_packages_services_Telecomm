--- conflicted
+++ resolved
@@ -273,23 +273,10 @@
 
         CallLog.AddCallParams.AddCallParametersBuilder paramBuilder =
                 new CallLog.AddCallParams.AddCallParametersBuilder();
-        if (call.getConnectTimeMillis() != 0
-                && call.getConnectTimeMillis() < call.getCreationTimeMillis()) {
-            // If connected time is available, use connected time. The connected time might be
-            // earlier than created time since it might come from carrier sent special SMS to
-            // notifier user earlier missed call.
-            paramBuilder.setStart(call.getConnectTimeMillis());
-        } else {
-            paramBuilder.setStart(call.getCreationTimeMillis());
-        }
-
-<<<<<<< HEAD
-        creationTime = call.isChildCall() ? call.getConnectTimeMillis()
-                : call.getCreationTimeMillis();
-        final long age = call.getAgeMillis();
-=======
+
+        paramBuilder.setStart(call.isChildCall() ? call.getConnectTimeMillis()
+            : call.getCreationTimeMillis());
         paramBuilder.setDuration((int) (call.getAgeMillis() / 1000));
->>>>>>> e844ed6e
 
         String logNumber = getLogNumber(call);
         paramBuilder.setNumber(logNumber);
