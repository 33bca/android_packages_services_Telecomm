/*
 * Copyright (C) 2014 The Android Open Source Project
 *
 * Licensed under the Apache License, Version 2.0 (the "License");
 * you may not use this file except in compliance with the License.
 * You may obtain a copy of the License at
 *
 *      http://www.apache.org/licenses/LICENSE-2.0
 *
 * Unless required by applicable law or agreed to in writing, software
 * distributed under the License is distributed on an "AS IS" BASIS,
 * WITHOUT WARRANTIES OR CONDITIONS OF ANY KIND, either express or implied.
 * See the License for the specific language governing permissions and
 * limitations under the License.
 */

package com.android.server.telecom;

import android.app.AppOpsManager;

import android.app.Activity;
import android.content.BroadcastReceiver;
import android.content.Context;
import android.content.Intent;
import android.content.res.Resources;
import android.net.Uri;
import android.os.Bundle;
import android.os.Trace;
import android.os.UserHandle;
import android.telecom.GatewayInfo;
import android.telecom.Log;
import android.telecom.PhoneAccount;
import android.telecom.PhoneAccountHandle;
import android.telecom.TelecomManager;
import android.telecom.VideoProfile;
import android.telephony.DisconnectCause;
import android.text.TextUtils;

import com.android.internal.annotations.VisibleForTesting;
import com.android.internal.telephony.TelephonyProperties;
import com.android.server.telecom.callredirection.CallRedirectionProcessor;

// TODO: Needed for move to system service: import com.android.internal.R;

/**
 * OutgoingCallIntentBroadcaster receives CALL and CALL_PRIVILEGED Intents, and broadcasts the
 * ACTION_NEW_OUTGOING_CALL intent. ACTION_NEW_OUTGOING_CALL is an ordered broadcast intent which
 * contains the phone number being dialed. Applications can use this intent to (1) see which numbers
 * are being dialed, (2) redirect a call (change the number being dialed), or (3) prevent a call
 * from being placed.
 *
 * After the other applications have had a chance to see the ACTION_NEW_OUTGOING_CALL intent, it
 * finally reaches the {@link NewOutgoingCallBroadcastIntentReceiver}.
 *
 * Calls where no number is present (like for a CDMA "empty flash" or a nonexistent voicemail
 * number) are exempt from being broadcast.
 *
 * Calls to emergency numbers are still broadcast for informative purposes. The call is placed
 * prior to sending ACTION_NEW_OUTGOING_CALL and cannot be redirected nor prevented.
 */
@VisibleForTesting
public class NewOutgoingCallIntentBroadcaster {
    /**
     * Legacy string constants used to retrieve gateway provider extras from intents. These still
     * need to be copied from the source call intent to the destination intent in order to
     * support third party gateway providers that are still using old string constants in
     * Telephony.
     */
    public static final String EXTRA_GATEWAY_PROVIDER_PACKAGE =
            "com.android.phone.extra.GATEWAY_PROVIDER_PACKAGE";
    public static final String EXTRA_GATEWAY_URI = "com.android.phone.extra.GATEWAY_URI";

    private final CallsManager mCallsManager;
    private final Call mCall;
    private final Intent mIntent;
    private final Context mContext;
    private final PhoneNumberUtilsAdapter mPhoneNumberUtilsAdapter;
    private final TelecomSystem.SyncRoot mLock;

    /*
     * Whether or not the outgoing call intent originated from the default phone application. If
     * so, it will be allowed to make emergency calls, even with the ACTION_CALL intent.
     */
    private final boolean mIsDefaultOrSystemPhoneApp;

    public static class CallDisposition {
        // True for certain types of numbers that are not intended to be intercepted or modified
        // by third parties (e.g. emergency numbers).
        public boolean callImmediately = false;
        // True for all managed calls, false for self-managed calls.
        public boolean sendBroadcast = true;
        // True for requesting call redirection, false for not requesting it.
        public boolean requestRedirection = true;
        public int disconnectCause = DisconnectCause.NOT_DISCONNECTED;
        String number;
        Uri callingAddress;
    }

    @VisibleForTesting
    public NewOutgoingCallIntentBroadcaster(Context context, CallsManager callsManager, Call call,
            Intent intent, PhoneNumberUtilsAdapter phoneNumberUtilsAdapter,
            boolean isDefaultPhoneApp) {
        mContext = context;
        mCallsManager = callsManager;
        mCall = call;
        mIntent = intent;
        mPhoneNumberUtilsAdapter = phoneNumberUtilsAdapter;
        mIsDefaultOrSystemPhoneApp = isDefaultPhoneApp;
        mLock = mCallsManager.getLock();
    }

    /**
     * Processes the result of the outgoing call broadcast intent, and performs callbacks to
     * the OutgoingCallIntentBroadcasterListener as necessary.
     */
    public class NewOutgoingCallBroadcastIntentReceiver extends BroadcastReceiver {

        @Override
        public void onReceive(Context context, Intent intent) {
            try {
                Log.startSession("NOCBIR.oR");
                Trace.beginSection("onReceiveNewOutgoingCallBroadcast");
                synchronized (mLock) {
                    Log.v(this, "onReceive: %s", intent);

                    // Once the NEW_OUTGOING_CALL broadcast is finished, the resultData is
                    // used as the actual number to call. (If null, no call will be placed.)
                    String resultNumber = getResultData();
                    Log.i(this, "Received new-outgoing-call-broadcast for %s with data %s", mCall,
                            Log.pii(resultNumber));

                    boolean endEarly = false;
                    long disconnectTimeout =
                            Timeouts.getNewOutgoingCallCancelMillis(mContext.getContentResolver());
                    if (resultNumber == null) {
                        Log.v(this, "Call cancelled (null number), returning...");
                        disconnectTimeout = getDisconnectTimeoutFromApp(
                                getResultExtras(false), disconnectTimeout);
                        endEarly = true;
                    } else if (mPhoneNumberUtilsAdapter.isPotentialLocalEmergencyNumber(
                            mContext, resultNumber)) {
                        Log.w(this, "Cannot modify outgoing call to emergency number %s.",
                                resultNumber);
                        disconnectTimeout = 0;
                        endEarly = true;
                    }

                    if (endEarly) {
                        if (mCall != null) {
                            mCall.disconnect(disconnectTimeout);
                        }
                        return;
                    }

                    // If this call is already disconnected then we have nothing more to do.
                    if (mCall.isDisconnected()) {
                        Log.w(this, "Call has already been disconnected," +
                                        " ignore the broadcast Call %s", mCall);
                        return;
                    }
                    boolean isSkipSchemaParsing = mIntent.getBooleanExtra(
                            TelephonyProperties.EXTRA_SKIP_SCHEMA_PARSING, false);
                    Uri resultHandleUri = null;
                    Uri originalUri = mIntent.getData();
                    if (isSkipSchemaParsing) {
                        // resultNumber does not have the schema present
                        // hence use originalUri which is same as handle
                        resultHandleUri = Uri.fromParts(PhoneAccount.SCHEME_TEL,
                                originalUri.toString(), null);
                    } else {
                        // TODO: Remove the assumption that phone numbers are either SIP or TEL.
                        // This does not impact self-managed ConnectionServices as they do not use the
                        // NewOutgoingCallIntentBroadcaster.
                        resultHandleUri = Uri.fromParts(
                                mPhoneNumberUtilsAdapter.isUriNumber(resultNumber) ?
                                        PhoneAccount.SCHEME_SIP : PhoneAccount.SCHEME_TEL,
                                resultNumber, null);
                    }

                    if (originalUri.getSchemeSpecificPart().equals(resultNumber)) {
                        Log.v(this, "Call number unmodified after" +
                                " new outgoing call intent broadcast.");
                    } else {
                        Log.v(this, "Retrieved modified handle after outgoing call intent" +
                                " broadcast: Original: %s, Modified: %s",
                                Log.pii(originalUri),
                                Log.pii(resultHandleUri));
                    }

                    GatewayInfo gatewayInfo = getGateWayInfoFromIntent(intent, resultHandleUri);
                    placeOutgoingCallImmediately(mCall, resultHandleUri, gatewayInfo,
                            mIntent.getBooleanExtra(
                                    TelecomManager.EXTRA_START_CALL_WITH_SPEAKERPHONE, false),
                            mIntent.getIntExtra(TelecomManager.EXTRA_START_CALL_WITH_VIDEO_STATE,
                                    VideoProfile.STATE_AUDIO_ONLY));
                }
            } finally {
                Trace.endSection();
                Log.endSession();
            }
        }
    }

    /**
     * Processes the supplied intent and starts the outgoing call broadcast process relevant to the
     * intent.
     *
     * This method will handle three kinds of actions:
     *
     * - CALL (intent launched by all third party dialers)
     * - CALL_PRIVILEGED (intent launched by system apps e.g. system Dialer, voice Dialer)
     * - CALL_EMERGENCY (intent launched by lock screen emergency dialer)
     *
     * @return {@link DisconnectCause#NOT_DISCONNECTED} if the call succeeded, and an appropriate
     *         {@link DisconnectCause} if the call did not, describing why it failed.
     */
    @VisibleForTesting
    public CallDisposition evaluateCall() {
        CallDisposition result = new CallDisposition();

        Intent intent = mIntent;
        String action = intent.getAction();
        final Uri handle = intent.getData();

        if (handle == null) {
            Log.w(this, "Empty handle obtained from the call intent.");
            result.disconnectCause = DisconnectCause.INVALID_NUMBER;
            return result;
        }

        boolean isVoicemailNumber = PhoneAccount.SCHEME_VOICEMAIL.equals(handle.getScheme());
        if (isVoicemailNumber) {
            if (Intent.ACTION_CALL.equals(action)
                    || Intent.ACTION_CALL_PRIVILEGED.equals(action)) {
                // Voicemail calls will be handled directly by the telephony connection manager
                Log.i(this, "Voicemail number dialed. Skipping redirection and broadcast", intent);
                mIntent.putExtra(TelecomManager.EXTRA_START_CALL_WITH_VIDEO_STATE,
                        VideoProfile.STATE_AUDIO_ONLY);
                result.callImmediately = true;
                result.requestRedirection = false;
                result.sendBroadcast = false;
                result.callingAddress = handle;
                return result;
            } else {
                Log.i(this, "Unhandled intent %s. Ignoring and not placing call.", intent);
                result.disconnectCause = DisconnectCause.OUTGOING_CANCELED;
                return result;
            }
        }

        boolean isSkipSchemaParsing = intent.getBooleanExtra(
                TelephonyProperties.EXTRA_SKIP_SCHEMA_PARSING, false);
        PhoneAccountHandle targetPhoneAccount = mIntent.getParcelableExtra(
                TelecomManager.EXTRA_PHONE_ACCOUNT_HANDLE);
        boolean isSelfManaged = false;
        if (targetPhoneAccount != null) {
            PhoneAccount phoneAccount =
                    mCallsManager.getPhoneAccountRegistrar().getPhoneAccountUnchecked(
                            targetPhoneAccount);
            if (phoneAccount != null) {
                isSelfManaged = phoneAccount.isSelfManaged();
            }
        }

<<<<<<< HEAD
        String number = "";
        // True for certain types of numbers that are not intended to be intercepted or modified
        // by third parties (e.g. emergency numbers).
        boolean callImmediately = false;
        // True for all managed calls, false for self-managed calls.
        boolean sendNewOutgoingCallBroadcast = true;
        // True for requesting call redirection, false for not requesting it.
        boolean requestCallRedirection = true;
        Uri callingAddress = handle;

        if (!isSelfManaged) {
            // Placing a managed call
            number = mPhoneNumberUtilsAdapter.getNumberFromIntent(intent, mContext);
            boolean isConferenceUri = intent.getBooleanExtra(
                    TelephonyProperties.EXTRA_DIAL_CONFERENCE_URI, false);
            if (!isConferenceUri && TextUtils.isEmpty(number)) {
                Log.w(this, "Empty number obtained from the call intent.");
                return DisconnectCause.NO_PHONE_NUMBER_SUPPLIED;
            }

            // TODO: Cleanup this dialing code; it makes the assumption that we're dialing with a
            // SIP or TEL URI.
            boolean isUriNumber = mPhoneNumberUtilsAdapter.isUriNumber(number);
            Log.v(this,"processIntent isConferenceUri: " + isConferenceUri +
                    " isSkipSchemaParsing = " + isSkipSchemaParsing);
            if (!isUriNumber && !isConferenceUri && !isSkipSchemaParsing) {
                number = mPhoneNumberUtilsAdapter.convertKeypadLettersToDigits(number);
                number = mPhoneNumberUtilsAdapter.stripSeparators(number);
            }
=======
        result.number = "";
        result.callingAddress = handle;

        if (isSelfManaged) {
            // Self-managed call.
            result.callImmediately = true;
            result.sendBroadcast = false;
            result.requestRedirection = false;
            Log.i(this, "Skipping NewOutgoingCallBroadcast for self-managed call.");
            return result;
        }

        // Placing a managed call
        String number = getNumberFromCallIntent(intent);
        result.number = number;
        if (number == null) {
            result.disconnectCause = DisconnectCause.NO_PHONE_NUMBER_SUPPLIED;
            return result;
        }
>>>>>>> 5f8f743f

        final boolean isPotentialEmergencyNumber = isPotentialEmergencyNumber(number);
        Log.v(this, "isPotentialEmergencyNumber = %s", isPotentialEmergencyNumber);

        action = calculateCallIntentAction(intent, isPotentialEmergencyNumber);
        intent.setAction(action);

        if (Intent.ACTION_CALL.equals(action)) {
            if (isPotentialEmergencyNumber) {
                if (!mIsDefaultOrSystemPhoneApp) {
                    Log.w(this, "Cannot call potential emergency number %s with CALL Intent %s "
                            + "unless caller is system or default dialer.", number, intent);
                    launchSystemDialer(intent.getData());
                    result.disconnectCause = DisconnectCause.OUTGOING_CANCELED;
                    return result;
                } else {
                    result.callImmediately = true;
                }
            }
        } else if (Intent.ACTION_CALL_EMERGENCY.equals(action)) {
            if (!isPotentialEmergencyNumber) {
                Log.w(this, "Cannot call non-potential-emergency number %s with EMERGENCY_CALL "
                        + "Intent %s.", number, intent);
                result.disconnectCause = DisconnectCause.OUTGOING_CANCELED;
                return result;
            }
            result.callImmediately = true;
        } else {
            Log.w(this, "Unhandled Intent %s. Ignoring and not placing call.", intent);
            result.disconnectCause = DisconnectCause.INVALID_NUMBER;
            return result;
        }

        String scheme = mPhoneNumberUtilsAdapter.isUriNumber(number)
                ? PhoneAccount.SCHEME_SIP : PhoneAccount.SCHEME_TEL;
        result.callingAddress = Uri.fromParts(scheme, number, null);
        return result;
    }

    private String getNumberFromCallIntent(Intent intent) {
        String number;
        number = mPhoneNumberUtilsAdapter.getNumberFromIntent(intent, mContext);
        if (TextUtils.isEmpty(number)) {
            Log.w(this, "Empty number obtained from the call intent.");
            return null;
        }

        boolean isUriNumber = mPhoneNumberUtilsAdapter.isUriNumber(number);
        if (!isUriNumber) {
            number = mPhoneNumberUtilsAdapter.convertKeypadLettersToDigits(number);
            number = mPhoneNumberUtilsAdapter.stripSeparators(number);
        }
        return number;
    }

    public void processCall(CallDisposition disposition) {
        if (disposition.callImmediately) {
            boolean speakerphoneOn = mIntent.getBooleanExtra(
                    TelecomManager.EXTRA_START_CALL_WITH_SPEAKERPHONE, false);
            int videoState = mIntent.getIntExtra(
                    TelecomManager.EXTRA_START_CALL_WITH_VIDEO_STATE,
                    VideoProfile.STATE_AUDIO_ONLY);
            placeOutgoingCallImmediately(mCall, disposition.callingAddress, null,
                    speakerphoneOn, videoState);

            // Don't return but instead continue and send the ACTION_NEW_OUTGOING_CALL broadcast
            // so that third parties can still inspect (but not intercept) the outgoing call. When
            // the broadcast finally reaches the OutgoingCallBroadcastReceiver, we'll know not to
            // initiate the call again because of the presence of the EXTRA_ALREADY_CALLED extra.
        }

        boolean callRedirectionWithService = false;
        if (disposition.requestRedirection) {
            CallRedirectionProcessor callRedirectionProcessor = new CallRedirectionProcessor(
                    mContext, mCallsManager, mCall, disposition.callingAddress,
                    mCallsManager.getPhoneAccountRegistrar(),
                    getGateWayInfoFromIntent(mIntent, mIntent.getData()),
                    mIntent.getBooleanExtra(TelecomManager.EXTRA_START_CALL_WITH_SPEAKERPHONE,
                            false),
                    mIntent.getIntExtra(TelecomManager.EXTRA_START_CALL_WITH_VIDEO_STATE,
                            VideoProfile.STATE_AUDIO_ONLY));
            /**
             * If there is an available {@link android.telecom.CallRedirectionService}, use the
             * {@link CallRedirectionProcessor} to perform call redirection instead of using
             * broadcasting.
             */
            callRedirectionWithService = callRedirectionProcessor
                    .canMakeCallRedirectionWithService();
            if (callRedirectionWithService) {
                callRedirectionProcessor.performCallRedirection();
            }
        }

        if (disposition.sendBroadcast) {
            UserHandle targetUser = mCall.getInitiatingUser();
            Log.i(this, "Sending NewOutgoingCallBroadcast for %s to %s", mCall, targetUser);
<<<<<<< HEAD
            number = isSkipSchemaParsing ? handle.toString() : number;
            broadcastIntent(intent, number,
                    !callImmediately && !callRedirectionWithService, targetUser);
=======
            broadcastIntent(mIntent, disposition.number,
                    !disposition.callImmediately && !callRedirectionWithService, targetUser);
>>>>>>> 5f8f743f
        }
    }

    /**
     * Sends a new outgoing call ordered broadcast so that third party apps can cancel the
     * placement of the call or redirect it to a different number.
     *
     * @param originalCallIntent The original call intent.
     * @param number Call number that was stored in the original call intent.
     * @param receiverRequired Whether or not the result from the ordered broadcast should be
     *                         processed using a {@link NewOutgoingCallIntentBroadcaster}.
     * @param targetUser User that the broadcast sent to.
     */
    private void broadcastIntent(
            Intent originalCallIntent,
            String number,
            boolean receiverRequired,
            UserHandle targetUser) {
        Intent broadcastIntent = new Intent(Intent.ACTION_NEW_OUTGOING_CALL);
        if (number != null) {
            broadcastIntent.putExtra(Intent.EXTRA_PHONE_NUMBER, number);
        }

        // Force receivers of this broadcast intent to run at foreground priority because we
        // want to finish processing the broadcast intent as soon as possible.
        broadcastIntent.addFlags(Intent.FLAG_RECEIVER_FOREGROUND
                | Intent.FLAG_RECEIVER_INCLUDE_BACKGROUND);
        Log.v(this, "Broadcasting intent: %s.", broadcastIntent);

        checkAndCopyProviderExtras(originalCallIntent, broadcastIntent);

        mContext.sendOrderedBroadcastAsUser(
                broadcastIntent,
                targetUser,
                android.Manifest.permission.PROCESS_OUTGOING_CALLS,
                AppOpsManager.OP_PROCESS_OUTGOING_CALLS,
                receiverRequired ? new NewOutgoingCallBroadcastIntentReceiver() : null,
                null,  // scheduler
                Activity.RESULT_OK,  // initialCode
                number,  // initialData: initial value for the result data (number to be modified)
                null);  // initialExtras
    }

    /**
     * Copy all the expected extras set when a 3rd party gateway provider is to be used, from the
     * source intent to the destination one.
     *
     * @param src Intent which may contain the provider's extras.
     * @param dst Intent where a copy of the extras will be added if applicable.
     */
    public void checkAndCopyProviderExtras(Intent src, Intent dst) {
        if (src == null) {
            return;
        }
        if (hasGatewayProviderExtras(src)) {
            dst.putExtra(EXTRA_GATEWAY_PROVIDER_PACKAGE,
                    src.getStringExtra(EXTRA_GATEWAY_PROVIDER_PACKAGE));
            dst.putExtra(EXTRA_GATEWAY_URI,
                    src.getStringExtra(EXTRA_GATEWAY_URI));
            Log.d(this, "Found and copied gateway provider extras to broadcast intent.");
            return;
        }

        Log.d(this, "No provider extras found in call intent.");
    }

    /**
     * Check if valid gateway provider information is stored as extras in the intent
     *
     * @param intent to check for
     * @return true if the intent has all the gateway information extras needed.
     */
    private boolean hasGatewayProviderExtras(Intent intent) {
        final String name = intent.getStringExtra(EXTRA_GATEWAY_PROVIDER_PACKAGE);
        final String uriString = intent.getStringExtra(EXTRA_GATEWAY_URI);

        return !TextUtils.isEmpty(name) && !TextUtils.isEmpty(uriString);
    }

    private static Uri getGatewayUriFromString(String gatewayUriString) {
        return TextUtils.isEmpty(gatewayUriString) ? null : Uri.parse(gatewayUriString);
    }

    /**
     * Extracts gateway provider information from a provided intent..
     *
     * @param intent to extract gateway provider information from.
     * @param trueHandle The actual call handle that the user is trying to dial
     * @return GatewayInfo object containing extracted gateway provider information as well as
     *     the actual handle the user is trying to dial.
     */
    public static GatewayInfo getGateWayInfoFromIntent(Intent intent, Uri trueHandle) {
        if (intent == null) {
            return null;
        }

        // Check if gateway extras are present.
        String gatewayPackageName = intent.getStringExtra(EXTRA_GATEWAY_PROVIDER_PACKAGE);
        Uri gatewayUri = getGatewayUriFromString(intent.getStringExtra(EXTRA_GATEWAY_URI));
        if (!TextUtils.isEmpty(gatewayPackageName) && gatewayUri != null) {
            return new GatewayInfo(gatewayPackageName, gatewayUri, trueHandle);
        }

        return null;
    }

    private void placeOutgoingCallImmediately(Call call, Uri handle, GatewayInfo gatewayInfo,
            boolean speakerphoneOn, int videoState) {
        Log.i(this,
                "Placing call immediately instead of waiting for OutgoingCallBroadcastReceiver");
        // Since we are not going to go through "Outgoing call broadcast", make sure
        // we mark it as ready.
        mCall.setNewOutgoingCallIntentBroadcastIsDone();
        mCallsManager.placeOutgoingCall(call, handle, gatewayInfo, speakerphoneOn, videoState);
    }

    private void launchSystemDialer(Uri handle) {
        Intent systemDialerIntent = new Intent();
        final Resources resources = mContext.getResources();
        systemDialerIntent.setClassName(
                TelecomServiceImpl.getSystemDialerPackage(mContext),
                resources.getString(R.string.dialer_default_class));
        systemDialerIntent.setAction(Intent.ACTION_DIAL);
        systemDialerIntent.setData(handle);
        systemDialerIntent.setFlags(Intent.FLAG_ACTIVITY_NEW_TASK);
        Log.v(this, "calling startActivity for default dialer: %s", systemDialerIntent);
        mContext.startActivityAsUser(systemDialerIntent, UserHandle.CURRENT);
    }

    /**
     * Check whether or not this is an emergency number, in order to enforce the restriction
     * that only the CALL_PRIVILEGED and CALL_EMERGENCY intents are allowed to make emergency
     * calls.
     *
     * To prevent malicious 3rd party apps from making emergency calls by passing in an
     * "invalid" number like "9111234" (that isn't technically an emergency number but might
     * still result in an emergency call with some networks), we use
     * isPotentialLocalEmergencyNumber instead of isLocalEmergencyNumber.
     *
     * @param number number to inspect in order to determine whether or not an emergency number
     * is potentially being dialed
     * @return True if the handle is potentially an emergency number.
     */
    private boolean isPotentialEmergencyNumber(String number) {
        Log.v(this, "Checking restrictions for number : %s", Log.pii(number));
        return (number != null)
                && mPhoneNumberUtilsAdapter.isPotentialLocalEmergencyNumber(mContext, number);
    }

    /**
     * Given a call intent and whether or not the number to dial is an emergency number, determine
     * the appropriate call intent action.
     *
     * @param intent Intent to evaluate
     * @param isPotentialEmergencyNumber Whether or not the number is potentially an emergency
     * number.
     * @return The appropriate action.
     */
    private String calculateCallIntentAction(Intent intent, boolean isPotentialEmergencyNumber) {
        String action = intent.getAction();

        /* Change CALL_PRIVILEGED into CALL or CALL_EMERGENCY as needed. */
        if (Intent.ACTION_CALL_PRIVILEGED.equals(action)) {
            if (isPotentialEmergencyNumber) {
                Log.i(this, "ACTION_CALL_PRIVILEGED is used while the number is a potential"
                        + " emergency number. Using ACTION_CALL_EMERGENCY as an action instead.");
                action = Intent.ACTION_CALL_EMERGENCY;
            } else {
                action = Intent.ACTION_CALL;
            }
            Log.v(this, " - updating action from CALL_PRIVILEGED to %s", action);
        }
        return action;
    }

    private long getDisconnectTimeoutFromApp(Bundle resultExtras, long defaultTimeout) {
        if (resultExtras != null) {
            long disconnectTimeout = resultExtras.getLong(
                    TelecomManager.EXTRA_NEW_OUTGOING_CALL_CANCEL_TIMEOUT, defaultTimeout);
            if (disconnectTimeout < 0) {
                disconnectTimeout = 0;
            }
            return Math.min(disconnectTimeout,
                    Timeouts.getMaxNewOutgoingCallCancelMillis(mContext.getContentResolver()));
        } else {
            return defaultTimeout;
        }
    }
}<|MERGE_RESOLUTION|>--- conflicted
+++ resolved
@@ -248,8 +248,6 @@
             }
         }
 
-        boolean isSkipSchemaParsing = intent.getBooleanExtra(
-                TelephonyProperties.EXTRA_SKIP_SCHEMA_PARSING, false);
         PhoneAccountHandle targetPhoneAccount = mIntent.getParcelableExtra(
                 TelecomManager.EXTRA_PHONE_ACCOUNT_HANDLE);
         boolean isSelfManaged = false;
@@ -262,37 +260,6 @@
             }
         }
 
-<<<<<<< HEAD
-        String number = "";
-        // True for certain types of numbers that are not intended to be intercepted or modified
-        // by third parties (e.g. emergency numbers).
-        boolean callImmediately = false;
-        // True for all managed calls, false for self-managed calls.
-        boolean sendNewOutgoingCallBroadcast = true;
-        // True for requesting call redirection, false for not requesting it.
-        boolean requestCallRedirection = true;
-        Uri callingAddress = handle;
-
-        if (!isSelfManaged) {
-            // Placing a managed call
-            number = mPhoneNumberUtilsAdapter.getNumberFromIntent(intent, mContext);
-            boolean isConferenceUri = intent.getBooleanExtra(
-                    TelephonyProperties.EXTRA_DIAL_CONFERENCE_URI, false);
-            if (!isConferenceUri && TextUtils.isEmpty(number)) {
-                Log.w(this, "Empty number obtained from the call intent.");
-                return DisconnectCause.NO_PHONE_NUMBER_SUPPLIED;
-            }
-
-            // TODO: Cleanup this dialing code; it makes the assumption that we're dialing with a
-            // SIP or TEL URI.
-            boolean isUriNumber = mPhoneNumberUtilsAdapter.isUriNumber(number);
-            Log.v(this,"processIntent isConferenceUri: " + isConferenceUri +
-                    " isSkipSchemaParsing = " + isSkipSchemaParsing);
-            if (!isUriNumber && !isConferenceUri && !isSkipSchemaParsing) {
-                number = mPhoneNumberUtilsAdapter.convertKeypadLettersToDigits(number);
-                number = mPhoneNumberUtilsAdapter.stripSeparators(number);
-            }
-=======
         result.number = "";
         result.callingAddress = handle;
 
@@ -312,7 +279,6 @@
             result.disconnectCause = DisconnectCause.NO_PHONE_NUMBER_SUPPLIED;
             return result;
         }
->>>>>>> 5f8f743f
 
         final boolean isPotentialEmergencyNumber = isPotentialEmergencyNumber(number);
         Log.v(this, "isPotentialEmergencyNumber = %s", isPotentialEmergencyNumber);
@@ -355,13 +321,20 @@
     private String getNumberFromCallIntent(Intent intent) {
         String number;
         number = mPhoneNumberUtilsAdapter.getNumberFromIntent(intent, mContext);
-        if (TextUtils.isEmpty(number)) {
+        boolean isConferenceUri = intent.getBooleanExtra(
+                TelephonyProperties.EXTRA_DIAL_CONFERENCE_URI, false);
+        if (!isConferenceUri && TextUtils.isEmpty(number)) {
             Log.w(this, "Empty number obtained from the call intent.");
             return null;
         }
 
+        boolean isSkipSchemaParsing = intent.getBooleanExtra(
+                TelephonyProperties.EXTRA_SKIP_SCHEMA_PARSING, false);
+
         boolean isUriNumber = mPhoneNumberUtilsAdapter.isUriNumber(number);
-        if (!isUriNumber) {
+        Log.v(this,"processIntent isConferenceUri: " + isConferenceUri +
+                " isSkipSchemaParsing = " + isSkipSchemaParsing);
+        if (!isUriNumber && !isConferenceUri && !isSkipSchemaParsing) {
             number = mPhoneNumberUtilsAdapter.convertKeypadLettersToDigits(number);
             number = mPhoneNumberUtilsAdapter.stripSeparators(number);
         }
@@ -409,14 +382,13 @@
         if (disposition.sendBroadcast) {
             UserHandle targetUser = mCall.getInitiatingUser();
             Log.i(this, "Sending NewOutgoingCallBroadcast for %s to %s", mCall, targetUser);
-<<<<<<< HEAD
-            number = isSkipSchemaParsing ? handle.toString() : number;
-            broadcastIntent(intent, number,
-                    !callImmediately && !callRedirectionWithService, targetUser);
-=======
-            broadcastIntent(mIntent, disposition.number,
+            boolean isSkipSchemaParsing = mIntent.getBooleanExtra(
+                    TelephonyProperties.EXTRA_SKIP_SCHEMA_PARSING, false);
+            String number = isSkipSchemaParsing
+                ? disposition.callingAddress.toString()
+                : disposition.number;
+            broadcastIntent(mIntent, number,
                     !disposition.callImmediately && !callRedirectionWithService, targetUser);
->>>>>>> 5f8f743f
         }
     }
 
