--- conflicted
+++ resolved
@@ -288,16 +288,10 @@
                     try {
                         while (cursor.moveToNext()) {
                             // Get data about the missed call from the cursor
-<<<<<<< HEAD
-                            Uri handle = Uri.parse(cursor.getString(CALL_LOG_COLUMN_NUMBER));
-                            long date = cursor.getLong(CALL_LOG_COLUMN_DATE);
-                            int presentation = cursor.getInt(cursor.getColumnIndexOrThrow(
-=======
-                            final String handleString = cursor.getString(
-                                    cursor.getColumnIndexOrThrow(Calls.NUMBER));
-                            final int presentation = cursor.getInt(cursor.getColumnIndexOrThrow(
->>>>>>> ef324a3f
-                                    Calls.NUMBER_PRESENTATION));
+                            final String handleString = cursor.getString(CALL_LOG_COLUMN_NUMBER);
+                            final int presentation =
+                                    cursor.getInt(CALL_LOG_COLUMN_NUMBER_PRESENTATION);
+                            final long date = cursor.getLong(CALL_LOG_COLUMN_DATE);
 
                             final Uri handle;
                             if (presentation != Calls.PRESENTATION_ALLOWED
