--- conflicted
+++ resolved
@@ -145,30 +145,17 @@
         }
 
         @Override
-<<<<<<< HEAD
-        public void resetCdmaConnectionTime(String callId, Session.Info sessionInfo) {
-=======
         public void resetConnectionTime(String callId, Session.Info sessionInfo) {
->>>>>>> 5dd0b313
             Log.startSession(sessionInfo, "CSW.rCCT");
             long token = Binder.clearCallingIdentity();
             try {
                 synchronized (mLock) {
-<<<<<<< HEAD
-                    logIncoming("resetCdmaConnectionTime %s", callId);
-                    Call call = mCallIdMapper.getCall(callId);
-                    if (call != null) {
-                        mCallsManager.resetCdmaConnectionTime(call);
-                    } else {
-                        // Log.w(this, "resetCdmaConnectionTime, unknown call id: %s", msg.obj);
-=======
                     logIncoming("resetConnectionTime %s", callId);
                     Call call = mCallIdMapper.getCall(callId);
                     if (call != null) {
                         mCallsManager.resetConnectionTime(call);
                     } else {
                         // Log.w(this, "resetConnectionTime, unknown call id: %s", msg.obj);
->>>>>>> 5dd0b313
                     }
                 }
             } finally {
