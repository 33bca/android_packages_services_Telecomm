--- conflicted
+++ resolved
@@ -375,19 +375,13 @@
             requestAudioFocusAndSetMode(AudioManager.STREAM_RING, AudioManager.MODE_RINGTONE);
         } else {
             Call foregroundCall = getForegroundCall();
-<<<<<<< HEAD
             Call waitingForAccountSelectionCall = mCallsManager
                     .getFirstCallWithState(CallState.PRE_DIAL_WAIT);
-            if (foregroundCall != null && waitingForAccountSelectionCall == null) {
-=======
-            Call waitingForAccountSelectionCall =
-                    CallsManager.getInstance().getFirstCallWithState(CallState.PRE_DIAL_WAIT);
-            Call call = CallsManager.getInstance().getForegroundCall();
+            Call call = mCallsManager.getForegroundCall();
             if (foregroundCall == null && call != null && call == mCallToSpeedUpMTAudio) {
                 requestAudioFocusAndSetMode(AudioManager.STREAM_VOICE_CALL,
                                                          AudioManager.MODE_IN_CALL);
             } else if (foregroundCall != null && waitingForAccountSelectionCall == null) {
->>>>>>> c2894327
                 // In the case where there is a call that is waiting for account selection,
                 // this will fall back to abandonAudioFocus() below, which temporarily exits
                 // the in-call audio mode. This is to allow TalkBack to speak the "Call with"
