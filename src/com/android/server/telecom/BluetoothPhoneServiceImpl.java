/*
 * Copyright (C) 2014 The Android Open Source Project
 *
 * Licensed under the Apache License, Version 2.0 (the "License");
 * you may not use this file except in compliance with the License.
 * You may obtain a copy of the License at
 *
 *      http://www.apache.org/licenses/LICENSE-2.0
 *
 * Unless required by applicable law or agreed to in writing, software
 * distributed under the License is distributed on an "AS IS" BASIS,
 * WITHOUT WARRANTIES OR CONDITIONS OF ANY KIND, either express or implied.
 * See the License for the specific language governing permissions and
 * limitations under the License.
 */

package com.android.server.telecom;

import android.bluetooth.BluetoothAdapter;
import android.bluetooth.BluetoothHeadset;
import android.bluetooth.BluetoothProfile;
import android.bluetooth.IBluetoothHeadsetPhone;
import android.content.BroadcastReceiver;
import android.content.Context;
import android.content.Intent;
import android.content.IntentFilter;
import android.net.Uri;
import android.os.Binder;
import android.os.IBinder;
import android.os.Bundle;
import android.os.RemoteException;
import android.telecom.Connection;
import android.telecom.Log;
import android.telecom.PhoneAccount;
import android.telecom.PhoneAccountHandle;
import android.telecom.VideoProfile;
import android.telephony.PhoneNumberUtils;
import android.telephony.SubscriptionManager;
import android.telephony.TelephonyManager;
import android.text.TextUtils;
import android.os.UserHandle;

import android.telecom.TelecomManager;

import com.android.internal.annotations.VisibleForTesting;
import com.android.internal.telephony.PhoneConstants;
import com.android.server.telecom.CallsManager.CallsManagerListener;

import java.lang.NumberFormatException;
import java.util.Collection;
import java.util.HashMap;
import java.util.List;
import java.util.Map;

/**
 * Bluetooth headset manager for Telecom. This class shares the call state with the bluetooth device
 * and accepts call-related commands to perform on behalf of the BT device.
 */
public class BluetoothPhoneServiceImpl {

    public interface BluetoothPhoneServiceImplFactory {
        BluetoothPhoneServiceImpl makeBluetoothPhoneServiceImpl(Context context,
                TelecomSystem.SyncRoot lock, CallsManager callsManager,
                PhoneAccountRegistrar phoneAccountRegistrar);
    }

    private static final String TAG = "BluetoothPhoneService";

    // match up with bthf_call_state_t of bt_hf.h
    private static final int CALL_STATE_ACTIVE = 0;
    private static final int CALL_STATE_HELD = 1;
    private static final int CALL_STATE_DIALING = 2;
    private static final int CALL_STATE_ALERTING = 3;
    private static final int CALL_STATE_INCOMING = 4;
    private static final int CALL_STATE_WAITING = 5;
    private static final int CALL_STATE_IDLE = 6;
    private static final int CALL_STATE_DISCONNECTED = 7;

    // match up with bthf_call_state_t of bt_hf.h
    // Terminate all held or set UDUB("busy") to a waiting call
    private static final int CHLD_TYPE_RELEASEHELD = 0;
    // Terminate all active calls and accepts a waiting/held call
    private static final int CHLD_TYPE_RELEASEACTIVE_ACCEPTHELD = 1;
    // Hold all active calls and accepts a waiting/held call
    private static final int CHLD_TYPE_HOLDACTIVE_ACCEPTHELD = 2;
    // Add all held calls to a conference
    private static final int CHLD_TYPE_ADDHELDTOCONF = 3;

    // Indicates that no call is ringing
    private static final int DEFAULT_RINGING_ADDRESS_TYPE = 128;

    private int mNumActiveCalls = 0;
    private int mNumHeldCalls = 0;
    private int mNumChildrenOfActiveCall = 0;
    private int mBluetoothCallState = CALL_STATE_IDLE;
    private String mRingingAddress = "";
    private int mRingingAddressType = DEFAULT_RINGING_ADDRESS_TYPE;
    private Call mOldHeldCall = null;
    private boolean mIsDisconnectedTonePlaying = false;
    private boolean isAnswercallInProgress = false;

    /**
     * Binder implementation of IBluetoothHeadsetPhone. Implements the command interface that the
     * bluetooth headset code uses to control call.
     */
    @VisibleForTesting
    public final IBluetoothHeadsetPhone.Stub mBinder = new IBluetoothHeadsetPhone.Stub() {
        @Override
        public boolean answerCall() throws RemoteException {
            synchronized (mLock) {
                enforceModifyPermission();
                Log.startSession("BPSI.aC");
                long token = Binder.clearCallingIdentity();
                try {
<<<<<<< HEAD
                    Log.i(TAG, "BT - answering call isAnswercallInProgress "
                              + isAnswercallInProgress );
                    Call call = mCallsManager.getFirstCallWithState(CallState.RINGING);
=======
                    Log.i(TAG, "BT - answering call");
                    Call call = mCallsManager.getRingingOrSimulatedRingingCall();
>>>>>>> a8648cb0
                    if (call != null) {
                        if (!isAnswercallInProgress) {
                            Log.i(TAG, "Making isAnswercallInProgress to true");
                            isAnswercallInProgress = true;
                            mCallsManager.answerCall(call, VideoProfile.STATE_AUDIO_ONLY);
                        }
                        return true;
                    }
                    return false;
                } finally {
                    Binder.restoreCallingIdentity(token);
                    Log.endSession();
                }

            }
        }

        @Override
        public boolean hangupCall() throws RemoteException {
            synchronized (mLock) {
                enforceModifyPermission();
                Log.startSession("BPSI.hC");
                long token = Binder.clearCallingIdentity();
                try {
                    Log.i(TAG, "BT - hanging up call");
                    Call call = mCallsManager.getForegroundCall();
                    if (call != null) {
                        mCallsManager.disconnectCall(call);
                        return true;
                    }
                    return false;
                } finally {
                    Binder.restoreCallingIdentity(token);
                    Log.endSession();
                }
            }
        }

        @Override
        public boolean sendDtmf(int dtmf) throws RemoteException {
            synchronized (mLock) {
                enforceModifyPermission();
                Log.startSession("BPSI.sD");
                long token = Binder.clearCallingIdentity();
                try {
                    Log.i(TAG, "BT - sendDtmf %c", Log.DEBUG ? dtmf : '.');
                    Call call = mCallsManager.getForegroundCall();
                    if (call != null) {
                        // TODO: Consider making this a queue instead of starting/stopping
                        // in quick succession.
                        mCallsManager.playDtmfTone(call, (char) dtmf);
                        mCallsManager.stopDtmfTone(call);
                        return true;
                    }
                    return false;
                } finally {
                    Binder.restoreCallingIdentity(token);
                    Log.endSession();
                }
            }
        }

        @Override
        public String getNetworkOperator() throws RemoteException {
            synchronized (mLock) {
                enforceModifyPermission();
                Log.startSession("BPSI.gNO");
                long token = Binder.clearCallingIdentity();
                try {
                    Log.i(TAG, "getNetworkOperator");
                    String label = null;
                    PhoneAccount account = getBestPhoneAccount();
                    if (account != null) {
                        PhoneAccountHandle ph = account.getAccountHandle();
                        if (ph != null) {
                            String subId = ph.getId();
                            int sub;
                            try {
                                sub = Integer.parseInt(subId);
                            } catch (NumberFormatException e){
                                Log.w(this, " NumberFormatException " + e);
                                sub = SubscriptionManager.getDefaultVoiceSubscriptionId();
                            }
                            label = TelephonyManager.from(mContext)
                                    .getNetworkOperatorName(sub);
                        } else {
                            Log.w(this, "Phone Account Handle is NULL");
                        }
                    } else {
                        // Finally, just get the network name from telephony.
                         label = TelephonyManager.from(mContext)
                                .getNetworkOperatorName();
                    }
                    return label;
                } finally {
                    Binder.restoreCallingIdentity(token);
                    Log.endSession();
                }
            }
        }

        @Override
        public String getSubscriberNumber() throws RemoteException {
            synchronized (mLock) {
                enforceModifyPermission();
                Log.startSession("BPSI.gSN");
                long token = Binder.clearCallingIdentity();
                try {
                    Log.i(TAG, "getSubscriberNumber");
                    String address = null;
                    PhoneAccount account = getBestPhoneAccount();
                    if (account != null) {
                        Uri addressUri = account.getAddress();
                        if (addressUri != null) {
                            address = addressUri.getSchemeSpecificPart();
                        }
                    }
                    if (TextUtils.isEmpty(address)) {
                        address = TelephonyManager.from(mContext).getLine1Number();
                        if (address == null) address = "";
                    }
                    return address;
                } finally {
                    Binder.restoreCallingIdentity(token);
                    Log.endSession();
                }
            }
        }

        @Override
        public boolean listCurrentCalls() throws RemoteException {
            synchronized (mLock) {
                enforceModifyPermission();
                Log.startSession("BPSI.lCC");
                long token = Binder.clearCallingIdentity();
                try {
                    // only log if it is after we recently updated the headset state or else it can
                    // clog the android log since this can be queried every second.
                    boolean logQuery = mHeadsetUpdatedRecently;
                    mHeadsetUpdatedRecently = false;

                    if (logQuery) {
                        Log.i(TAG, "listcurrentCalls");
                    }

                    sendListOfCalls(logQuery);
                    return true;
                } finally {
                    Binder.restoreCallingIdentity(token);
                    Log.endSession();
                }
            }
        }

        @Override
        public boolean queryPhoneState() throws RemoteException {
            synchronized (mLock) {
                enforceModifyPermission();
                Log.startSession("BPSI.qPS");
                long token = Binder.clearCallingIdentity();
                try {
                    Log.i(TAG, "queryPhoneState");
                    updateHeadsetWithCallState(true /* force */);
                    return true;
                } finally {
                    Binder.restoreCallingIdentity(token);
                    Log.endSession();
                }
            }
        }

       /**isHighDefCallInProgress
        * Returns true  if there is any Call is in Progress with High Definition
        *               quality
        *         false otherwise.
        */
        @Override
        public boolean isHighDefCallInProgress() {
            boolean isHighDef = false;
            Call ringingCall = mCallsManager.getRingingCall();
            Call dialingCall = mCallsManager.getOutgoingCall();
            Call activeCall = mCallsManager.getActiveCall();

            /* If its an incoming call we will have codec info in dialing state */
            if (ringingCall != null) {
                isHighDef = ringingCall.hasProperty(Connection.PROPERTY_HIGH_DEF_AUDIO);
            } else if (dialingCall != null) { /* CS dialing call has codec info in dialing state */
                Bundle extras = dialingCall.getExtras();
                if (extras != null) {
                    int phoneType = extras.getInt(
                        TelecomManager.EXTRA_CALL_TECHNOLOGY_TYPE);
                    if (phoneType == PhoneConstants.PHONE_TYPE_GSM
                        || phoneType == PhoneConstants.PHONE_TYPE_CDMA) {
                        isHighDef = dialingCall.hasProperty(Connection.PROPERTY_HIGH_DEF_AUDIO);
                    /* For IMS calls codec info is not present in dialing state */
                    } else if (phoneType == PhoneConstants.PHONE_TYPE_IMS
                        || phoneType == PhoneConstants.PHONE_TYPE_CDMA_LTE) {
                        isHighDef = true;
                    }
                }
            } else if (activeCall != null) {
                isHighDef = activeCall.hasProperty(Connection.PROPERTY_HIGH_DEF_AUDIO);
            }
            Log.i(TAG, "isHighDefCallInProgress: Call is High Def " + isHighDef);
            return isHighDef;
        }

        @Override
        public boolean processChld(int chld) throws RemoteException {
            synchronized (mLock) {
                enforceModifyPermission();
                Log.startSession("BPSI.pC");
                long token = Binder.clearCallingIdentity();
                try {
                    Log.i(TAG, "processChld %d", chld);
                    return BluetoothPhoneServiceImpl.this.processChld(chld);
                } finally {
                    Binder.restoreCallingIdentity(token);
                    Log.endSession();
                }
            }
        }

        @Override
        public void updateBtHandsfreeAfterRadioTechnologyChange() throws RemoteException {
            Log.d(TAG, "RAT change - deprecated");
            // deprecated
        }

        @Override
        public void cdmaSetSecondCallState(boolean state) throws RemoteException {
            Log.d(TAG, "cdma 1 - deprecated");
            // deprecated
        }

        @Override
        public void cdmaSwapSecondCallState() throws RemoteException {
            Log.d(TAG, "cdma 2 - deprecated");
            // deprecated
        }
    };

    /**
     * Listens to call changes from the CallsManager and calls into methods to update the bluetooth
     * headset with the new states.
     */
    @VisibleForTesting
    public CallsManagerListener mCallsManagerListener = new CallsManagerListenerBase() {
        @Override
        public void onCallAdded(Call call) {
            if (call.isExternalCall()) {
                return;
            }
            updateHeadsetWithCallState(false /* force */);
        }

        @Override
        public void onCallRemoved(Call call) {
            if (call.isExternalCall()) {
                return;
            }
            mClccIndexMap.remove(call);
            updateHeadsetWithCallState(false /* force */);
        }

        /**
         * Where a call which was external becomes a regular call, or a regular call becomes
         * external, treat as an add or remove, respectively.
         *
         * @param call The call.
         * @param isExternalCall {@code True} if the call became external, {@code false} otherwise.
         */
        @Override
        public void onExternalCallChanged(Call call, boolean isExternalCall) {
            if (isExternalCall) {
                onCallRemoved(call);
            } else {
                onCallAdded(call);
            }
        }

        @Override
        public void onCallStateChanged(Call call, int oldState, int newState) {
            if (call.isExternalCall()) {
                return;
            }

            Log.i(TAG, "onCallStateChanged oldState: " + oldState + " newState " + newState);
            if (oldState == CallState.RINGING && newState != oldState) {
                Log.i(TAG, "making flag isAnswercallInProgress to false");
                isAnswercallInProgress = false;

                /* When one active call, one RINGING call is present, AT+CHLD=1
                 * ends active call. RINGING call moves to ANSWERED state. This
                 * will make BT to update headset that no call is present and
                 * close SCO. SCO will not be created when call moves to ACTIVE
                 * state since SCO disconnection may not complete by then.
                 * Ignore ANSWERED update and update to BT only when call
                 * moves to ACTIVE state */
                if (newState == CallState.ANSWERED) {
                    Log.w(TAG, "ignoring call update from RINGING->ANSWERED state");
                    return;
                }
            }
            // If a call is being put on hold because of a new connecting call, ignore the
            // CONNECTING since the BT state update needs to send out the numHeld = 1 + dialing
            // state atomically.
            // When the call later transitions to DIALING/DISCONNECTED we will then send out the
            // aggregated update.
            if (oldState == CallState.ACTIVE && newState == CallState.ON_HOLD) {
                for (Call otherCall : mCallsManager.getCalls()) {
                    if (otherCall.getState() == CallState.CONNECTING) {
                        return;
                    }
                }
            }

            // To have an active call and another dialing at the same time is an invalid BT
            // state. We can assume that the active call will be automatically held which will
            // send another update at which point we will be in the right state.
            if (mCallsManager.getActiveCall() != null
                    && oldState == CallState.CONNECTING
                    && newState == CallState.PULLING) {
                return;
            }
            updateHeadsetWithCallState(false /* force */);
        }

        @Override
        public void onIsConferencedChanged(Call call) {
            if (call.isExternalCall()) {
                return;
            }
            /*
             * Filter certain onIsConferencedChanged callbacks. Unfortunately this needs to be done
             * because conference change events are not atomic and multiple callbacks get fired
             * when two calls are conferenced together. This confuses updateHeadsetWithCallState
             * if it runs in the middle of two calls being conferenced and can cause spurious and
             * incorrect headset state updates. One of the scenarios is described below for CDMA
             * conference calls.
             *
             * 1) Call 1 and Call 2 are being merged into conference Call 3.
             * 2) Call 1 has its parent set to Call 3, but Call 2 does not have a parent yet.
             * 3) updateHeadsetWithCallState now thinks that there are two active calls (Call 2 and
             * Call 3) when there is actually only one active call (Call 3).
             */
            if (call.getParentCall() != null) {
                // If this call is newly conferenced, ignore the callback. We only care about the
                // one sent for the parent conference call.
                Log.d(this, "Ignoring onIsConferenceChanged from child call with new parent");
                return;
            }
            if (call.getChildCalls().size() == 1) {
                // If this is a parent call with only one child, ignore the callback as well since
                // the minimum number of child calls to start a conference call is 2. We expect
                // this to be called again when the parent call has another child call added.
                Log.d(this, "Ignoring onIsConferenceChanged from parent with only one child call");
                return;
            }
            updateHeadsetWithCallState(false /* force */);
        }

        @Override
        public void onDisconnectedTonePlaying(boolean isTonePlaying) {
            mIsDisconnectedTonePlaying = isTonePlaying;
            updateHeadsetWithCallState(false /* force */);
        }
    };

    /**
     * Listens to connections and disconnections of bluetooth headsets.  We need to save the current
     * bluetooth headset so that we know where to send call updates.
     */
    @VisibleForTesting
    public BluetoothProfile.ServiceListener mProfileListener =
            new BluetoothProfile.ServiceListener() {
                @Override
                public void onServiceConnected(int profile, BluetoothProfile proxy) {
                    synchronized (mLock) {
                        Log.w(TAG, "onServiceConnected: setting mBluetoothHeadset");
                        setBluetoothHeadset(new BluetoothHeadsetProxy((BluetoothHeadset) proxy));
                        updateHeadsetWithCallState(true /* force */);
                    }
                }

                @Override
                public void onServiceDisconnected(int profile) {
                    synchronized (mLock) {
                        if (mBluetoothHeadset != null) {
                            mBluetoothAdapter.closeProfileProxy(BluetoothProfile.HEADSET,
                                    (BluetoothProfile)(mBluetoothHeadset.getBluetoothHeadsetObj()));
                            Log.w(TAG, "onServiceDisconnected: setting mBluetoothHeadet to null");
                            mBluetoothHeadset = null;
                        }
                    }
                }
            };

    /**
     * Receives events for global state changes of the bluetooth adapter.
     */
    @VisibleForTesting
    public final BroadcastReceiver mBluetoothAdapterReceiver = new BroadcastReceiver() {
        @Override
        public void onReceive(Context context, Intent intent) {
            synchronized (mLock) {
                int state = intent
                        .getIntExtra(BluetoothAdapter.EXTRA_STATE, BluetoothAdapter.ERROR);
                Log.d(TAG, "Bluetooth Adapter state: %d", state);
                if (state == BluetoothAdapter.STATE_ON) {
                    try {
                        Log.w(TAG, "Calling get Profile proxy");
                        mBluetoothAdapter.getProfileProxy(context, mProfileListener,
                                                 BluetoothProfile.HEADSET);
                        Log.w(TAG, "Done Calling get Profile proxy");
                        mBinder.queryPhoneState();
                    } catch (RemoteException e) {
                        // Remote exception not expected
                    }
                } else if(state == BluetoothAdapter.STATE_OFF) {
                    if (mBluetoothHeadset != null) {
                        mBluetoothAdapter.closeProfileProxy(BluetoothProfile.HEADSET,
                                        (BluetoothProfile)(mBluetoothHeadset.getBluetoothHeadsetObj()));
                        Log.w(TAG, "setting mBluetoothHeadet to null");
                        mBluetoothHeadset = null;
                    }
                }
            }
        }
    };

    private BluetoothAdapterProxy mBluetoothAdapter;
    private BluetoothHeadsetProxy mBluetoothHeadset;

    // A map from Calls to indexes used to identify calls for CLCC (C* List Current Calls).
    private Map<Call, Integer> mClccIndexMap = new HashMap<>();

    private boolean mHeadsetUpdatedRecently = false;

    private final Context mContext;
    private final TelecomSystem.SyncRoot mLock;
    private final CallsManager mCallsManager;
    private final PhoneAccountRegistrar mPhoneAccountRegistrar;

    public IBinder getBinder() {
        return mBinder;
    }

    public BluetoothPhoneServiceImpl(
            Context context,
            TelecomSystem.SyncRoot lock,
            CallsManager callsManager,
            BluetoothAdapterProxy bluetoothAdapter,
            PhoneAccountRegistrar phoneAccountRegistrar) {
        Log.d(this, "onCreate");

        mContext = context;
        mLock = lock;
        mCallsManager = callsManager;
        mPhoneAccountRegistrar = phoneAccountRegistrar;

        mBluetoothAdapter = bluetoothAdapter;
        if (mBluetoothAdapter == null) {
            Log.d(this, "BluetoothPhoneService shutting down, no BT Adapter found.");
            return;
        }
        mBluetoothAdapter.getProfileProxy(context, mProfileListener, BluetoothProfile.HEADSET);

        IntentFilter intentFilter = new IntentFilter(BluetoothAdapter.ACTION_STATE_CHANGED);
        context.registerReceiver(mBluetoothAdapterReceiver, intentFilter);

        mCallsManager.addListener(mCallsManagerListener);
        updateHeadsetWithCallState(false /* force */);
    }

    @VisibleForTesting
    public void setBluetoothHeadset(BluetoothHeadsetProxy bluetoothHeadset) {
        mBluetoothHeadset = bluetoothHeadset;
    }

    private boolean processChld(int chld) {
        Call activeCall = mCallsManager.getActiveCall();
<<<<<<< HEAD
        Call ringingCall = mCallsManager.getFirstCallWithState(CallState.RINGING);
=======
        Call ringingCall = mCallsManager.getRingingOrSimulatedRingingCall();
>>>>>>> a8648cb0
        Call heldCall = mCallsManager.getHeldCall();

        // TODO: Keeping as Log.i for now.  Move to Log.d after L release if BT proves stable.
        Log.i(TAG, "Active: %s\nRinging: %s\nHeld: %s", activeCall, ringingCall, heldCall);

        if (chld == CHLD_TYPE_RELEASEHELD) {
            if (ringingCall != null) {
                mCallsManager.rejectCall(ringingCall, false, null);
                return true;
            } else if (heldCall != null) {
                mCallsManager.disconnectCall(heldCall);
                return true;
            }
        } else if (chld == CHLD_TYPE_RELEASEACTIVE_ACCEPTHELD) {
            Log.i(TAG, "CHLD=1: isAnswercallInProgress:" + isAnswercallInProgress);
            if (activeCall == null && ringingCall == null && heldCall == null)
                return false;
            if (activeCall != null) {
                mCallsManager.disconnectCall(activeCall);
                if (ringingCall != null) {
                    if (!isAnswercallInProgress) {
                        Log.i(TAG, "making isAnswercallInProgress to true");
                        isAnswercallInProgress = true;
                        mCallsManager.answerCall(ringingCall, VideoProfile.STATE_AUDIO_ONLY);
                    }
                }
                return true;
            }
            if (ringingCall != null) {
                if (!isAnswercallInProgress) {
                    Log.i(TAG, "CHLD=1: There is ringing call making "
                              + "isAnswercallInProgress to true:");
                    isAnswercallInProgress = true;
                    mCallsManager.answerCall(ringingCall, ringingCall.getVideoState());
                }
            } else if (heldCall != null) {
                mCallsManager.unholdCall(heldCall);
            }
            return true;
        } else if (chld == CHLD_TYPE_HOLDACTIVE_ACCEPTHELD) {
            Log.i(TAG, "CHLD=2: isAnswercallInProgress:" + isAnswercallInProgress);
            if (activeCall != null && activeCall.can(Connection.CAPABILITY_SWAP_CONFERENCE)) {
                activeCall.swapConference();
                Log.i(TAG, "CDMA calls in conference swapped, updating headset");
                updateHeadsetWithCallState(true /* force */);
                return true;
            } else if (ringingCall != null) {
                if (!isAnswercallInProgress) {
                    Log.i(TAG, "ringing call is present, making isAnswercallInProgress "
                           + "to true");
                    isAnswercallInProgress = true;
                    mCallsManager.answerCall(ringingCall, VideoProfile.STATE_AUDIO_ONLY);
                }
                return true;
            } else if (heldCall != null) {
                // CallsManager will hold any active calls when unhold() is called on a
                // currently-held call.
                mCallsManager.unholdCall(heldCall);
                return true;
            } else if (activeCall != null && activeCall.can(Connection.CAPABILITY_HOLD)) {
                mCallsManager.holdCall(activeCall);
                return true;
            }
        } else if (chld == CHLD_TYPE_ADDHELDTOCONF) {
            if (activeCall != null) {
                if (activeCall.can(Connection.CAPABILITY_MERGE_CONFERENCE)) {
                    activeCall.mergeConference();
                    return true;
                } else {
                    List<Call> conferenceable = activeCall.getConferenceableCalls();
                    if (!conferenceable.isEmpty()) {
                        mCallsManager.conference(activeCall, conferenceable.get(0));
                        return true;
                    }
                }
            }
        }
        return false;
    }

    private void enforceModifyPermission() {
        mContext.enforceCallingOrSelfPermission(
                android.Manifest.permission.MODIFY_PHONE_STATE, null);
    }

    private void sendListOfCalls(boolean shouldLog) {
        Collection<Call> mCalls = mCallsManager.getCalls();
        for (Call call : mCalls) {
            // We don't send the parent conference call to the bluetooth device.
            // We do, however want to send conferences that have no children to the bluetooth
            // device (e.g. IMS Conference).
            if (!call.isConference() ||
                    (call.isConference() && call
                            .can(Connection.CAPABILITY_CONFERENCE_HAS_NO_CHILDREN))) {
                sendClccForCall(call, shouldLog);
            }
        }
        sendClccEndMarker();
    }

    /**
     * Sends a single clcc (C* List Current Calls) event for the specified call.
     */
    private void sendClccForCall(Call call, boolean shouldLog) {
        boolean isForeground = mCallsManager.getForegroundCall() == call;
        int state = getBtCallState(call, isForeground);
        boolean isPartOfConference = false;
        boolean isConferenceWithNoChildren = call.isConference() && call
                .can(Connection.CAPABILITY_CONFERENCE_HAS_NO_CHILDREN);

        if (state == CALL_STATE_IDLE) {
            return;
        }

        Call conferenceCall = call.getParentCall();
        if (conferenceCall != null) {
            isPartOfConference = true;

            // Run some alternative states for Conference-level merge/swap support.
            // Basically, if call supports swapping or merging at the conference-level, then we need
            // to expose the calls as having distinct states (ACTIVE vs CAPABILITY_HOLD) or the
            // functionality won't show up on the bluetooth device.

            // Before doing any special logic, ensure that we are dealing with an ACTIVE call and
            // that the conference itself has a notion of the current "active" child call.
            Call activeChild = conferenceCall.getConferenceLevelActiveCall();
            if (state == CALL_STATE_ACTIVE && activeChild != null) {
                // Reevaluate state if we can MERGE or if we can SWAP without previously having
                // MERGED.
                boolean shouldReevaluateState =
                        conferenceCall.can(Connection.CAPABILITY_MERGE_CONFERENCE) ||
                        (conferenceCall.can(Connection.CAPABILITY_SWAP_CONFERENCE) &&
                        !conferenceCall.wasConferencePreviouslyMerged());

                if (shouldReevaluateState) {
                    isPartOfConference = false;
                    if (call == activeChild) {
                        state = CALL_STATE_ACTIVE;
                    } else {
                        // At this point we know there is an "active" child and we know that it is
                        // not this call, so set it to HELD instead.
                        state = CALL_STATE_HELD;
                    }
                }
            }
            if (conferenceCall.getState() == CallState.ON_HOLD &&
                    conferenceCall.can(Connection.CAPABILITY_MANAGE_CONFERENCE)) {
                // If the parent IMS CEP conference call is on hold, we should mark this call as
                // being on hold regardless of what the other children are doing.
                state = CALL_STATE_HELD;
            }
        } else if (isConferenceWithNoChildren) {
            // Handle the special case of an IMS conference call without conference event package
            // support.  The call will be marked as a conference, but the conference will not have
            // child calls where conference event packages are not used by the carrier.
            isPartOfConference = true;
        }

        int index = getIndexForCall(call);
        int direction = call.isIncoming() ? 1 : 0;
        final Uri addressUri;
        if (call.getGatewayInfo() != null) {
            addressUri = call.getGatewayInfo().getOriginalAddress();
        } else {
            addressUri = call.getHandle();
        }

        String address = addressUri == null ? null : addressUri.getSchemeSpecificPart();
        if (address != null) {
            address = PhoneNumberUtils.stripSeparators(address);
        }

        int addressType = address == null ? -1 : PhoneNumberUtils.toaFromString(address);

        if (shouldLog) {
            Log.i(this, "sending clcc for call %d, %d, %d, %b, %s, %d",
                    index, direction, state, isPartOfConference, Log.piiHandle(address),
                    addressType);
        }

        if (mBluetoothHeadset != null) {
            mBluetoothHeadset.clccResponse(
                    index, direction, state, 0, isPartOfConference, address, addressType);
        }
    }

    private void sendClccEndMarker() {
        // End marker is recognized with an index value of 0. All other parameters are ignored.
        if (mBluetoothHeadset != null) {
            mBluetoothHeadset.clccResponse(0 /* index */, 0, 0, 0, false, null, 0);
        }
    }

    /**
     * Returns the caches index for the specified call.  If no such index exists, then an index is
     * given (smallest number starting from 1 that isn't already taken).
     */
    private int getIndexForCall(Call call) {
        if (mClccIndexMap.containsKey(call)) {
            return mClccIndexMap.get(call);
        }

        int i = 1;  // Indexes for bluetooth clcc are 1-based.
        while (mClccIndexMap.containsValue(i)) {
            i++;
        }

        // NOTE: Indexes are removed in {@link #onCallRemoved}.
        mClccIndexMap.put(call, i);
        return i;
    }

    /**
     * Sends an update of the current call state to the current Headset.
     *
     * @param force {@code true} if the headset state should be sent regardless if no changes to the
     *      state have occurred, {@code false} if the state should only be sent if the state has
     *      changed.
     */
    private void updateHeadsetWithCallState(boolean force) {
        Call activeCall = mCallsManager.getActiveCall();
<<<<<<< HEAD

        /* Treat ANSWERED state call also as ringing call as BT is not aware of this state */
        Call ringingCall = mCallsManager.getRingingCall();
=======
        Call ringingCall = mCallsManager.getRingingOrSimulatedRingingCall();
>>>>>>> a8648cb0
        Call heldCall = mCallsManager.getHeldCall();

        int bluetoothCallState = getBluetoothCallStateForUpdate();

        String ringingAddress = null;
        int ringingAddressType = DEFAULT_RINGING_ADDRESS_TYPE;
        String ringingName = null;
        if (ringingCall != null && ringingCall.getHandle() != null
            && !ringingCall.isSilentRingingRequested()) {
            ringingAddress = ringingCall.getHandle().getSchemeSpecificPart();
            if (ringingAddress != null) {
                ringingAddressType = PhoneNumberUtils.toaFromString(ringingAddress);
            }
            ringingName = ringingCall.getCallerDisplayName();
            if (TextUtils.isEmpty(ringingName)) {
                ringingName = ringingCall.getName();
            }
        }
        if (ringingAddress == null) {
            ringingAddress = "";
        }

        int numActiveCalls = activeCall == null ? 0 : 1;
        int numHeldCalls = mCallsManager.getNumHeldCalls();
        int numChildrenOfActiveCall = activeCall == null ? 0 : activeCall.getChildCalls().size();

        // Intermediate state for GSM calls which are in the process of being swapped.
        // TODO: Should we be hardcoding this value to 2 or should we check if all top level calls
        //       are held?
        boolean callsPendingSwitch = (numHeldCalls == 2);

        // For conference calls which support swapping the active call within the conference
        // (namely CDMA calls) we need to expose that as a held call in order for the BT device
        // to show "swap" and "merge" functionality.
        boolean ignoreHeldCallChange = false;
        if (activeCall != null && activeCall.isConference() &&
                !activeCall.can(Connection.CAPABILITY_CONFERENCE_HAS_NO_CHILDREN)) {
            if (activeCall.can(Connection.CAPABILITY_SWAP_CONFERENCE)) {
                // Indicate that BT device should show SWAP command by indicating that there is a
                // call on hold, but only if the conference wasn't previously merged.
                numHeldCalls = activeCall.wasConferencePreviouslyMerged() ? 0 : 1;
            } else if (activeCall.can(Connection.CAPABILITY_MERGE_CONFERENCE)) {
                numHeldCalls = 1;  // Merge is available, so expose via numHeldCalls.
            }

            for (Call childCall : activeCall.getChildCalls()) {
                // Held call has changed due to it being combined into a CDMA conference. Keep
                // track of this and ignore any future update since it doesn't really count as
                // a call change.
                if (mOldHeldCall == childCall) {
                    ignoreHeldCallChange = true;
                    break;
                }
            }
        }

        if (mBluetoothHeadset != null &&
                (force ||
                        (!callsPendingSwitch &&
                                (numActiveCalls != mNumActiveCalls ||
                                        numChildrenOfActiveCall != mNumChildrenOfActiveCall ||
                                        numHeldCalls != mNumHeldCalls ||
                                        bluetoothCallState != mBluetoothCallState ||
                                        !TextUtils.equals(ringingAddress, mRingingAddress) ||
                                        ringingAddressType != mRingingAddressType ||
                                (heldCall != mOldHeldCall && !ignoreHeldCallChange))))) {

            // If the call is transitioning into the alerting state, send DIALING first.
            // Some devices expect to see a DIALING state prior to seeing an ALERTING state
            // so we need to send it first.
            boolean sendDialingFirst = mBluetoothCallState != bluetoothCallState &&
                    bluetoothCallState == CALL_STATE_ALERTING;

            if (numActiveCalls > 0) {
                    Log.i(TAG, "updateHeadsetWithCallState: Call active");
                    boolean isCsCall = ((activeCall != null) &&
                            !(activeCall.hasProperty(Connection.PROPERTY_HIGH_DEF_AUDIO) ||
                            activeCall.hasProperty(Connection.PROPERTY_WIFI)));
                    final Intent intent = new Intent(TelecomManager.ACTION_CALL_TYPE);
                    intent.putExtra(TelecomManager.EXTRA_CALL_TYPE_CS, isCsCall);
                    mContext.sendBroadcastAsUser(intent, UserHandle.ALL);
            }
            mOldHeldCall = heldCall;
            mNumActiveCalls = numActiveCalls;
            mNumChildrenOfActiveCall = numChildrenOfActiveCall;
            mNumHeldCalls = numHeldCalls;
            mBluetoothCallState = bluetoothCallState;
            mRingingAddress = ringingAddress;
            mRingingAddressType = ringingAddressType;

            if (sendDialingFirst) {
                // Log in full to make logs easier to debug.
                Log.i(TAG, "updateHeadsetWithCallState " +
                        "numActive %s, " +
                        "numHeld %s, " +
                        "callState %s, " +
                        "ringing number %s, " +
                        "ringing type %s, " +
                        "ringing name %s",
                        mNumActiveCalls,
                        mNumHeldCalls,
                        CALL_STATE_DIALING,
                        Log.pii(mRingingAddress),
                        mRingingAddressType,
                        Log.pii(ringingName));
                mBluetoothHeadset.phoneStateChanged(
                        mNumActiveCalls,
                        mNumHeldCalls,
                        CALL_STATE_DIALING,
                        mRingingAddress,
                        mRingingAddressType,
                        ringingName);
            }

            Log.i(TAG, "updateHeadsetWithCallState " +
                    "numActive %s, " +
                    "numHeld %s, " +
                    "callState %s, " +
                    "ringing number %s, " +
                    "ringing type %s, " +
                    "ringing name %s",
                    mNumActiveCalls,
                    mNumHeldCalls,
                    mBluetoothCallState,
                    Log.pii(mRingingAddress),
                    mRingingAddressType,
                    Log.pii(ringingName));

            mBluetoothHeadset.phoneStateChanged(
                    mNumActiveCalls,
                    mNumHeldCalls,
                    mBluetoothCallState,
                    mRingingAddress,
                    mRingingAddressType,
                    ringingName);

            mHeadsetUpdatedRecently = true;
        }
    }

    private int getBluetoothCallStateForUpdate() {
<<<<<<< HEAD
        /* getRingingCall() gets call in RINGING and ANSWERED state. Update BT
         * about ANSWERED call also as RINGING as BT is not aware of this state */
        Call ringingCall = mCallsManager.getRingingCall();
=======
        Call ringingCall = mCallsManager.getRingingOrSimulatedRingingCall();
>>>>>>> a8648cb0
        Call dialingCall = mCallsManager.getOutgoingCall();
        boolean hasOnlyDisconnectedCalls = mCallsManager.hasOnlyDisconnectedCalls();

        //
        // !! WARNING !!
        // You will note that CALL_STATE_WAITING, CALL_STATE_HELD, and CALL_STATE_ACTIVE are not
        // used in this version of the call state mappings.  This is on purpose.
        // phone_state_change() in btif_hf.c is not written to handle these states. Only with the
        // listCalls*() method are WAITING and ACTIVE used.
        // Using the unsupported states here caused problems with inconsistent state in some
        // bluetooth devices (like not getting out of ringing state after answering a call).
        //
        int bluetoothCallState = CALL_STATE_IDLE;
        if (ringingCall != null && !ringingCall.isSilentRingingRequested()) {
            bluetoothCallState = CALL_STATE_INCOMING;
        } else if (dialingCall != null && dialingCall.getState() == CallState.DIALING) {
            bluetoothCallState = CALL_STATE_ALERTING;
        } else if (hasOnlyDisconnectedCalls || mIsDisconnectedTonePlaying) {
            // Keep the DISCONNECTED state until the disconnect tone's playback is done
            bluetoothCallState = CALL_STATE_DISCONNECTED;
        }
        return bluetoothCallState;
    }

    private int getBtCallState(Call call, boolean isForeground) {
        switch (call.getState()) {
            case CallState.NEW:
            case CallState.ABORTED:
            case CallState.DISCONNECTED:
            case CallState.AUDIO_PROCESSING:
                return CALL_STATE_IDLE;

            case CallState.ACTIVE:
                return CALL_STATE_ACTIVE;

            case CallState.CONNECTING:
            case CallState.SELECT_PHONE_ACCOUNT:
            case CallState.DIALING:
            case CallState.PULLING:
                // Yes, this is correctly returning ALERTING.
                // "Dialing" for BT means that we have sent information to the service provider
                // to place the call but there is no confirmation that the call is going through.
                // When there finally is confirmation, the ringback is played which is referred to
                // as an "alert" tone, thus, ALERTING.
                // TODO: We should consider using the ALERTING terms in Telecom because that
                // seems to be more industry-standard.
                return CALL_STATE_ALERTING;

            case CallState.ON_HOLD:
                return CALL_STATE_HELD;

            case CallState.RINGING:
            case CallState.ANSWERED:
            case CallState.SIMULATED_RINGING:
                if (call.isSilentRingingRequested()) {
                    return CALL_STATE_IDLE;
                } else if (isForeground) {
                    return CALL_STATE_INCOMING;
                } else {
                    return CALL_STATE_WAITING;
                }
        }
        return CALL_STATE_IDLE;
    }

    /**
     * Returns the best phone account to use for the given state of all calls.
     * First, tries to return the phone account for the foreground call, second the default
     * phone account for PhoneAccount.SCHEME_TEL.
     */
    private PhoneAccount getBestPhoneAccount() {
        if (mPhoneAccountRegistrar == null) {
            return null;
        }

        Call call = mCallsManager.getForegroundCall();

        PhoneAccount account = null;
        if (call != null) {
            // First try to get the network name of the foreground call.
            account = mPhoneAccountRegistrar.getPhoneAccountOfCurrentUser(
                    call.getTargetPhoneAccount());
        }

        if (account == null) {
            // Second, Try to get the label for the default Phone Account.
            account = mPhoneAccountRegistrar.getPhoneAccountUnchecked(
                    mPhoneAccountRegistrar.getOutgoingPhoneAccountForSchemeOfCurrentUser(
                            PhoneAccount.SCHEME_TEL));
        }
        return account;
    }
}<|MERGE_RESOLUTION|>--- conflicted
+++ resolved
@@ -112,14 +112,9 @@
                 Log.startSession("BPSI.aC");
                 long token = Binder.clearCallingIdentity();
                 try {
-<<<<<<< HEAD
                     Log.i(TAG, "BT - answering call isAnswercallInProgress "
                               + isAnswercallInProgress );
                     Call call = mCallsManager.getFirstCallWithState(CallState.RINGING);
-=======
-                    Log.i(TAG, "BT - answering call");
-                    Call call = mCallsManager.getRingingOrSimulatedRingingCall();
->>>>>>> a8648cb0
                     if (call != null) {
                         if (!isAnswercallInProgress) {
                             Log.i(TAG, "Making isAnswercallInProgress to true");
@@ -299,7 +294,7 @@
         @Override
         public boolean isHighDefCallInProgress() {
             boolean isHighDef = false;
-            Call ringingCall = mCallsManager.getRingingCall();
+            Call ringingCall = mCallsManager.getRingingOrSimulatedRingingCall();
             Call dialingCall = mCallsManager.getOutgoingCall();
             Call activeCall = mCallsManager.getActiveCall();
 
@@ -602,11 +597,7 @@
 
     private boolean processChld(int chld) {
         Call activeCall = mCallsManager.getActiveCall();
-<<<<<<< HEAD
         Call ringingCall = mCallsManager.getFirstCallWithState(CallState.RINGING);
-=======
-        Call ringingCall = mCallsManager.getRingingOrSimulatedRingingCall();
->>>>>>> a8648cb0
         Call heldCall = mCallsManager.getHeldCall();
 
         // TODO: Keeping as Log.i for now.  Move to Log.d after L release if BT proves stable.
@@ -828,13 +819,9 @@
      */
     private void updateHeadsetWithCallState(boolean force) {
         Call activeCall = mCallsManager.getActiveCall();
-<<<<<<< HEAD
 
         /* Treat ANSWERED state call also as ringing call as BT is not aware of this state */
-        Call ringingCall = mCallsManager.getRingingCall();
-=======
         Call ringingCall = mCallsManager.getRingingOrSimulatedRingingCall();
->>>>>>> a8648cb0
         Call heldCall = mCallsManager.getHeldCall();
 
         int bluetoothCallState = getBluetoothCallStateForUpdate();
@@ -976,13 +963,9 @@
     }
 
     private int getBluetoothCallStateForUpdate() {
-<<<<<<< HEAD
         /* getRingingCall() gets call in RINGING and ANSWERED state. Update BT
          * about ANSWERED call also as RINGING as BT is not aware of this state */
-        Call ringingCall = mCallsManager.getRingingCall();
-=======
         Call ringingCall = mCallsManager.getRingingOrSimulatedRingingCall();
->>>>>>> a8648cb0
         Call dialingCall = mCallsManager.getOutgoingCall();
         boolean hasOnlyDisconnectedCalls = mCallsManager.hasOnlyDisconnectedCalls();
 
