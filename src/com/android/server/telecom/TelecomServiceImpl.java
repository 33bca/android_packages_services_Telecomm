--- conflicted
+++ resolved
@@ -34,8 +34,6 @@
 import android.content.Intent;
 import android.content.pm.ApplicationInfo;
 import android.content.pm.PackageManager;
-import android.content.pm.ResolveInfo;
-import android.content.pm.ServiceInfo;
 import android.content.res.Resources;
 import android.net.Uri;
 import android.os.Binder;
@@ -44,7 +42,6 @@
 import android.os.Process;
 import android.os.UserHandle;
 import android.provider.Settings;
-import android.telecom.CallScreeningService;
 import android.telecom.Log;
 import android.telecom.PhoneAccount;
 import android.telecom.PhoneAccountHandle;
@@ -676,7 +673,7 @@
                 // No need to synchronize
                 Resources resources = mContext.getResources();
                 return new ComponentName(
-                        resources.getString(R.string.ui_default_package),
+                        TelecomServiceImpl.getSystemDialerPackage(mContext),
                         resources.getString(R.string.dialer_default_class));
             } finally {
                 Log.endSession();
@@ -712,7 +709,7 @@
         public String getSystemDialerPackage() {
             try {
                 Log.startSession("TSI.gSDP");
-                return mContext.getResources().getString(R.string.ui_default_package);
+                return TelecomServiceImpl.getSystemDialerPackage(mContext);
             } finally {
                 Log.endSession();
             }
@@ -1747,13 +1744,10 @@
         mNuisanceCallReporter = nuisanceCallReporter;
     }
 
-<<<<<<< HEAD
-=======
     public static String getSystemDialerPackage(Context context) {
         return context.getResources().getString(com.android.internal.R.string.config_defaultDialer);
     }
 
->>>>>>> 674f2192
     public ITelecomService.Stub getBinder() {
         return mBinderImpl;
     }
