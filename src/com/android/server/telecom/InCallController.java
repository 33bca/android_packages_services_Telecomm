/*
 * Copyright (C) 2014 The Android Open Source Project
 *
 * Licensed under the Apache License, Version 2.0 (the "License");
 * you may not use this file except in compliance with the License.
 * You may obtain a copy of the License at
 *
 *      http://www.apache.org/licenses/LICENSE-2.0
 *
 * Unless required by applicable law or agreed to in writing, software
 * distributed under the License is distributed on an "AS IS" BASIS,
 * WITHOUT WARRANTIES OR CONDITIONS OF ANY KIND, either express or implied.
 * See the License for the specific language governing permissions and
 * limitations under the License.
 */

package com.android.server.telecom;

import android.Manifest;
import android.content.ComponentName;
import android.content.Context;
import android.content.Intent;
import android.content.ServiceConnection;
import android.content.pm.PackageManager;
import android.content.pm.ResolveInfo;
import android.content.pm.ServiceInfo;
import android.content.res.Resources;
import android.os.Bundle;
import android.os.Handler;
import android.os.IBinder;
import android.os.Looper;
import android.os.RemoteException;
import android.os.Trace;
import android.os.UserHandle;
import android.telecom.CallAudioState;
import android.telecom.ConnectionService;
import android.telecom.InCallService;
import android.telecom.Log;
import android.telecom.Logging.Runnable;
import android.telecom.ParcelableCall;
import android.telecom.TelecomManager;
import android.text.TextUtils;
import android.util.ArrayMap;

import com.android.internal.annotations.VisibleForTesting;
// TODO: Needed for move to system service: import com.android.internal.R;
import com.android.internal.telecom.IInCallService;
import com.android.internal.util.IndentingPrintWriter;
import com.android.server.telecom.SystemStateHelper.SystemStateListener;

import java.util.ArrayList;
import java.util.Collection;
import java.util.LinkedList;
import java.util.List;
import java.util.Map;
import java.util.Objects;
import java.util.concurrent.CompletableFuture;
import java.util.concurrent.TimeUnit;

/**
 * Binds to {@link IInCallService} and provides the service to {@link CallsManager} through which it
 * can send updates to the in-call app. This class is created and owned by CallsManager and retains
 * a binding to the {@link IInCallService} (implemented by the in-call app).
 */
public class InCallController extends CallsManagerListenerBase {

    public class InCallServiceConnection {
        /**
         * Indicates that a call to {@link #connect(Call)} has succeeded and resulted in a
         * connection to an InCallService.
         */
        public static final int CONNECTION_SUCCEEDED = 1;
        /**
         * Indicates that a call to {@link #connect(Call)} has failed because of a binding issue.
         */
        public static final int CONNECTION_FAILED = 2;
        /**
         * Indicates that a call to {@link #connect(Call)} has been skipped because the
         * IncallService does not support the type of call..
         */
        public static final int CONNECTION_NOT_SUPPORTED = 3;

        public class Listener {
            public void onDisconnect(InCallServiceConnection conn) {}
        }

        protected Listener mListener;

        public int connect(Call call) { return CONNECTION_FAILED; }
        public void disconnect() {}
        public boolean isConnected() { return false; }
        public void setHasEmergency(boolean hasEmergency) {}
        public void setListener(Listener l) {
            mListener = l;
        }
        public InCallServiceInfo getInfo() { return null; }
        public void dump(IndentingPrintWriter pw) {}
    }

    private class InCallServiceInfo {
        private final ComponentName mComponentName;
        private boolean mIsExternalCallsSupported;
        private boolean mIsSelfManagedCallsSupported;
        private final int mType;

        public InCallServiceInfo(ComponentName componentName,
                boolean isExternalCallsSupported,
                boolean isSelfManageCallsSupported,
                int type) {
            mComponentName = componentName;
            mIsExternalCallsSupported = isExternalCallsSupported;
            mIsSelfManagedCallsSupported = isSelfManageCallsSupported;
            mType = type;
        }

        public ComponentName getComponentName() {
            return mComponentName;
        }

        public boolean isExternalCallsSupported() {
            return mIsExternalCallsSupported;
        }

        public boolean isSelfManagedCallsSupported() {
            return mIsSelfManagedCallsSupported;
        }

        public int getType() {
            return mType;
        }

        @Override
        public boolean equals(Object o) {
            if (this == o) {
                return true;
            }
            if (o == null || getClass() != o.getClass()) {
                return false;
            }

            InCallServiceInfo that = (InCallServiceInfo) o;

            if (mIsExternalCallsSupported != that.mIsExternalCallsSupported) {
                return false;
            }
            if (mIsSelfManagedCallsSupported != that.mIsSelfManagedCallsSupported) {
                return false;
            }
            return mComponentName.equals(that.mComponentName);

        }

        @Override
        public int hashCode() {
            return Objects.hash(mComponentName, mIsExternalCallsSupported,
                    mIsSelfManagedCallsSupported);
        }

        @Override
        public String toString() {
            return "[" + mComponentName + " supportsExternal? " + mIsExternalCallsSupported +
                    " supportsSelfMg?" + mIsSelfManagedCallsSupported + "]";
        }
    }

    private class InCallServiceBindingConnection extends InCallServiceConnection {

        private final ServiceConnection mServiceConnection = new ServiceConnection() {
            @Override
            public void onServiceConnected(ComponentName name, IBinder service) {
                Log.startSession("ICSBC.oSC");
                synchronized (mLock) {
                    try {
                        Log.d(this, "onServiceConnected: %s %b %b", name, mIsBound, mIsConnected);
                        mIsBound = true;
                        if (mIsConnected) {
                            // Only proceed if we are supposed to be connected.
                            onConnected(service);
                        }
                    } finally {
                        Log.endSession();
                    }
                }
            }

            @Override
            public void onServiceDisconnected(ComponentName name) {
                Log.startSession("ICSBC.oSD");
                synchronized (mLock) {
                    try {
                        Log.d(this, "onDisconnected: %s", name);
                        mIsBound = false;
                        onDisconnected();
                    } finally {
                        Log.endSession();
                    }
                }
            }
        };

        private final InCallServiceInfo mInCallServiceInfo;
        private boolean mIsConnected = false;
        private boolean mIsBound = false;

        public InCallServiceBindingConnection(InCallServiceInfo info) {
            mInCallServiceInfo = info;
        }

        @Override
        public int connect(Call call) {
            if (mIsConnected) {
                Log.addEvent(call, LogUtils.Events.INFO, "Already connected, ignoring request.");
                return CONNECTION_SUCCEEDED;
            }

            if (call != null && call.isSelfManaged() &&
                    !mInCallServiceInfo.isSelfManagedCallsSupported()) {
                Log.i(this, "Skipping binding to %s - doesn't support self-mgd calls",
                        mInCallServiceInfo);
                mIsConnected = false;
                return CONNECTION_NOT_SUPPORTED;
            }

            Intent intent = new Intent(InCallService.SERVICE_INTERFACE);
            intent.setComponent(mInCallServiceInfo.getComponentName());
            if (call != null && !call.isIncoming() && !call.isExternalCall()){
                intent.putExtra(TelecomManager.EXTRA_OUTGOING_CALL_EXTRAS,
                        call.getIntentExtras());
                intent.putExtra(TelecomManager.EXTRA_PHONE_ACCOUNT_HANDLE,
                        call.getTargetPhoneAccount());
            }

            Log.i(this, "Attempting to bind to InCall %s, with %s", mInCallServiceInfo, intent);
            mIsConnected = true;
            if (!mContext.bindServiceAsUser(intent, mServiceConnection,
<<<<<<< HEAD
                        Context.BIND_AUTO_CREATE | Context.BIND_FOREGROUND_SERVICE |
                        Context.BIND_ABOVE_CLIENT,
=======
                        Context.BIND_AUTO_CREATE | Context.BIND_FOREGROUND_SERVICE
                        | Context.BIND_ALLOW_BACKGROUND_ACTIVITY_STARTS,
>>>>>>> 41435d02
                        UserHandle.CURRENT)) {
                Log.w(this, "Failed to connect.");
                mIsConnected = false;
            }

            if (call != null && mIsConnected) {
                call.getAnalytics().addInCallService(
                        mInCallServiceInfo.getComponentName().flattenToShortString(),
                        mInCallServiceInfo.getType());
            }

            return mIsConnected ? CONNECTION_SUCCEEDED : CONNECTION_FAILED;
        }

        @Override
        public InCallServiceInfo getInfo() {
            return mInCallServiceInfo;
        }

        @Override
        public void disconnect() {
            if (mIsConnected) {
                mContext.unbindService(mServiceConnection);
                mIsConnected = false;
            } else {
                Log.addEvent(null, LogUtils.Events.INFO, "Already disconnected, ignoring request.");
            }
        }

        @Override
        public boolean isConnected() {
            return mIsConnected;
        }

        @Override
        public void dump(IndentingPrintWriter pw) {
            pw.append("BindingConnection [");
            pw.append(mIsConnected ? "" : "not ").append("connected, ");
            pw.append(mIsBound ? "" : "not ").append("bound]\n");
        }

        protected void onConnected(IBinder service) {
            boolean shouldRemainConnected =
                    InCallController.this.onConnected(mInCallServiceInfo, service);
            if (!shouldRemainConnected) {
                // Sometimes we can opt to disconnect for certain reasons, like if the
                // InCallService rejected our initialization step, or the calls went away
                // in the time it took us to bind to the InCallService. In such cases, we go
                // ahead and disconnect ourselves.
                disconnect();
            }
        }

        protected void onDisconnected() {
            InCallController.this.onDisconnected(mInCallServiceInfo);
            disconnect();  // Unbind explicitly if we get disconnected.
            if (mListener != null) {
                mListener.onDisconnect(InCallServiceBindingConnection.this);
            }
        }
    }

    /**
     * A version of the InCallServiceBindingConnection that proxies all calls to a secondary
     * connection until it finds an emergency call, or the other connection dies. When one of those
     * two things happen, this class instance will take over the connection.
     */
    private class EmergencyInCallServiceConnection extends InCallServiceBindingConnection {
        private boolean mIsProxying = true;
        private boolean mIsConnected = false;
        private final InCallServiceConnection mSubConnection;

        private Listener mSubListener = new Listener() {
            @Override
            public void onDisconnect(InCallServiceConnection subConnection) {
                if (subConnection == mSubConnection) {
                    if (mIsConnected && mIsProxying) {
                        // At this point we know that we need to be connected to the InCallService
                        // and we are proxying to the sub connection.  However, the sub-connection
                        // just died so we need to stop proxying and connect to the system in-call
                        // service instead.
                        mIsProxying = false;
                        connect(null);
                    }
                }
            }
        };

        public EmergencyInCallServiceConnection(
                InCallServiceInfo info, InCallServiceConnection subConnection) {

            super(info);
            mSubConnection = subConnection;
            if (mSubConnection != null) {
                mSubConnection.setListener(mSubListener);
            }
            mIsProxying = (mSubConnection != null);
        }

        @Override
        public int connect(Call call) {
            mIsConnected = true;
            if (mIsProxying) {
                int result = mSubConnection.connect(call);
                mIsConnected = result == CONNECTION_SUCCEEDED;
                if (result != CONNECTION_FAILED) {
                    return result;
                }
                // Could not connect to child, stop proxying.
                mIsProxying = false;
            }

            mEmergencyCallHelper.maybeGrantTemporaryLocationPermission(call,
                mCallsManager.getCurrentUserHandle());

            if (call != null && call.isIncoming()
                && mEmergencyCallHelper.getLastEmergencyCallTimeMillis() > 0) {
              // Add the last emergency call time to the call
              Bundle extras = new Bundle();
              extras.putLong(android.telecom.Call.EXTRA_LAST_EMERGENCY_CALLBACK_TIME_MILLIS,
                      mEmergencyCallHelper.getLastEmergencyCallTimeMillis());
              call.putExtras(Call.SOURCE_CONNECTION_SERVICE, extras);
            }

            // If we are here, we didn't or could not connect to child. So lets connect ourselves.
            return super.connect(call);
        }

        @Override
        public void disconnect() {
            Log.i(this, "Disconnect forced!");
            if (mIsProxying) {
                mSubConnection.disconnect();
            } else {
                super.disconnect();
                mEmergencyCallHelper.maybeRevokeTemporaryLocationPermission();
            }
            mIsConnected = false;
        }

        @Override
        public void setHasEmergency(boolean hasEmergency) {
            if (hasEmergency) {
                takeControl();
            }
        }

        @Override
        public InCallServiceInfo getInfo() {
            if (mIsProxying) {
                return mSubConnection.getInfo();
            } else {
                return super.getInfo();
            }
        }
        @Override
        protected void onDisconnected() {
            // Save this here because super.onDisconnected() could force us to explicitly
            // disconnect() as a cleanup step and that sets mIsConnected to false.
            boolean shouldReconnect = mIsConnected;
            super.onDisconnected();
            // We just disconnected.  Check if we are expected to be connected, and reconnect.
            if (shouldReconnect && !mIsProxying) {
                connect(null);  // reconnect
            }
        }

        @Override
        public void dump(IndentingPrintWriter pw) {
            pw.print("Emergency ICS Connection [");
            pw.append(mIsProxying ? "" : "not ").append("proxying, ");
            pw.append(mIsConnected ? "" : "not ").append("connected]\n");
            pw.increaseIndent();
            pw.print("Emergency: ");
            super.dump(pw);
            if (mSubConnection != null) {
                pw.print("Default-Dialer: ");
                mSubConnection.dump(pw);
            }
            pw.decreaseIndent();
        }

        /**
         * Forces the connection to take control from it's subConnection.
         */
        private void takeControl() {
            if (mIsProxying) {
                mIsProxying = false;
                if (mIsConnected) {
                    mSubConnection.disconnect();
                    super.connect(null);
                }
            }
        }
    }

    /**
     * A version of InCallServiceConnection which switches UI between two separate sub-instances of
     * InCallServicesConnections.
     */
    private class CarSwappingInCallServiceConnection extends InCallServiceConnection {
        private final InCallServiceConnection mDialerConnection;
        private final InCallServiceConnection mCarModeConnection;
        private InCallServiceConnection mCurrentConnection;
        private boolean mIsCarMode = false;
        private boolean mIsConnected = false;

        public CarSwappingInCallServiceConnection(
                InCallServiceConnection dialerConnection,
                InCallServiceConnection carModeConnection) {
            mDialerConnection = dialerConnection;
            mCarModeConnection = carModeConnection;
            mCurrentConnection = getCurrentConnection();
        }

        public synchronized void setCarMode(boolean isCarMode) {
            Log.i(this, "carmodechange: " + mIsCarMode + " => " + isCarMode);
            if (isCarMode != mIsCarMode) {
                mIsCarMode = isCarMode;
                InCallServiceConnection newConnection = getCurrentConnection();
                if (newConnection != mCurrentConnection) {
                    if (mIsConnected) {
                        mCurrentConnection.disconnect();
                        int result = newConnection.connect(null);
                        mIsConnected = result == CONNECTION_SUCCEEDED;
                    }
                    mCurrentConnection = newConnection;
                }
            }
        }

        @Override
        public int connect(Call call) {
            if (mIsConnected) {
                Log.i(this, "already connected");
                return CONNECTION_SUCCEEDED;
            } else {
                int result = mCurrentConnection.connect(call);
                if (result != CONNECTION_FAILED) {
                    mIsConnected = result == CONNECTION_SUCCEEDED;
                    return result;
                }
            }

            return CONNECTION_FAILED;
        }

        @Override
        public void disconnect() {
            if (mIsConnected) {
                mCurrentConnection.disconnect();
                mIsConnected = false;
            } else {
                Log.i(this, "already disconnected");
            }
        }

        @Override
        public boolean isConnected() {
            return mIsConnected;
        }

        @Override
        public void setHasEmergency(boolean hasEmergency) {
            if (mDialerConnection != null) {
                mDialerConnection.setHasEmergency(hasEmergency);
            }
            if (mCarModeConnection != null) {
                mCarModeConnection.setHasEmergency(hasEmergency);
            }
        }

        @Override
        public InCallServiceInfo getInfo() {
            return mCurrentConnection.getInfo();
        }

        @Override
        public void dump(IndentingPrintWriter pw) {
            pw.print("Car Swapping ICS [");
            pw.append(mIsConnected ? "" : "not ").append("connected]\n");
            pw.increaseIndent();
            if (mDialerConnection != null) {
                pw.print("Dialer: ");
                mDialerConnection.dump(pw);
            }
            if (mCarModeConnection != null) {
                pw.print("Car Mode: ");
                mCarModeConnection.dump(pw);
            }
        }

        private InCallServiceConnection getCurrentConnection() {
            if (mIsCarMode && mCarModeConnection != null) {
                return mCarModeConnection;
            } else {
                return mDialerConnection;
            }
        }
    }

    private class NonUIInCallServiceConnectionCollection extends InCallServiceConnection {
        private final List<InCallServiceBindingConnection> mSubConnections;

        public NonUIInCallServiceConnectionCollection(
                List<InCallServiceBindingConnection> subConnections) {
            mSubConnections = subConnections;
        }

        @Override
        public int connect(Call call) {
            for (InCallServiceBindingConnection subConnection : mSubConnections) {
                subConnection.connect(call);
            }
            return CONNECTION_SUCCEEDED;
        }

        @Override
        public void disconnect() {
            for (InCallServiceBindingConnection subConnection : mSubConnections) {
                if (subConnection.isConnected()) {
                    subConnection.disconnect();
                }
            }
        }

        @Override
        public boolean isConnected() {
            boolean connected = false;
            for (InCallServiceBindingConnection subConnection : mSubConnections) {
                connected = connected || subConnection.isConnected();
            }
            return connected;
        }

        @Override
        public void dump(IndentingPrintWriter pw) {
            pw.println("Non-UI Connections:");
            pw.increaseIndent();
            for (InCallServiceBindingConnection subConnection : mSubConnections) {
                subConnection.dump(pw);
            }
            pw.decreaseIndent();
        }
    }

    private final Call.Listener mCallListener = new Call.ListenerBase() {
        @Override
        public void onConnectionCapabilitiesChanged(Call call) {
            updateCall(call);
        }

        @Override
        public void onConnectionPropertiesChanged(Call call, boolean didRttChange) {
            updateCall(call, false /* includeVideoProvider */, didRttChange);
        }

        @Override
        public void onCannedSmsResponsesLoaded(Call call) {
            updateCall(call);
        }

        @Override
        public void onVideoCallProviderChanged(Call call) {
            updateCall(call, true /* videoProviderChanged */, false);
        }

        @Override
        public void onStatusHintsChanged(Call call) {
            updateCall(call);
        }

        /**
         * Listens for changes to extras reported by a Telecom {@link Call}.
         *
         * Extras changes can originate from a {@link ConnectionService} or an {@link InCallService}
         * so we will only trigger an update of the call information if the source of the extras
         * change was a {@link ConnectionService}.
         *
         * @param call The call.
         * @param source The source of the extras change ({@link Call#SOURCE_CONNECTION_SERVICE} or
         *               {@link Call#SOURCE_INCALL_SERVICE}).
         * @param extras The extras.
         */
        @Override
        public void onExtrasChanged(Call call, int source, Bundle extras) {
            // Do not inform InCallServices of changes which originated there.
            if (source == Call.SOURCE_INCALL_SERVICE) {
                return;
            }
            updateCall(call);
        }

        /**
         * Listens for changes to extras reported by a Telecom {@link Call}.
         *
         * Extras changes can originate from a {@link ConnectionService} or an {@link InCallService}
         * so we will only trigger an update of the call information if the source of the extras
         * change was a {@link ConnectionService}.
         *  @param call The call.
         * @param source The source of the extras change ({@link Call#SOURCE_CONNECTION_SERVICE} or
         *               {@link Call#SOURCE_INCALL_SERVICE}).
         * @param keys The extra key removed
         */
        @Override
        public void onExtrasRemoved(Call call, int source, List<String> keys) {
            // Do not inform InCallServices of changes which originated there.
            if (source == Call.SOURCE_INCALL_SERVICE) {
                return;
            }
            updateCall(call);
        }

        @Override
        public void onHandleChanged(Call call) {
            updateCall(call);
        }

        @Override
        public void onCallerDisplayNameChanged(Call call) {
            updateCall(call);
        }

        @Override
        public void onVideoStateChanged(Call call, int previousVideoState, int newVideoState) {
            updateCall(call);
        }

        @Override
        public void onTargetPhoneAccountChanged(Call call) {
            updateCall(call);
        }

        @Override
        public void onConferenceableCallsChanged(Call call) {
            updateCall(call);
        }

        @Override
        public void onConnectionEvent(Call call, String event, Bundle extras) {
            notifyConnectionEvent(call, event, extras);
        }

        @Override
        public void onHandoverFailed(Call call, int error) {
            notifyHandoverFailed(call, error);
        }

        @Override
        public void onHandoverComplete(Call call) {
            notifyHandoverComplete(call);
        }

        @Override
        public void onRttInitiationFailure(Call call, int reason) {
            notifyRttInitiationFailure(call, reason);
            updateCall(call, false, true);
        }

        @Override
        public void onRemoteRttRequest(Call call, int requestId) {
            notifyRemoteRttRequest(call, requestId);
        }
    };

    private final SystemStateListener mSystemStateListener = new SystemStateListener() {
        @Override
        public void onCarModeChanged(boolean isCarMode) {
            if (mInCallServiceConnection != null) {
                mInCallServiceConnection.setCarMode(shouldUseCarModeUI());
            }
        }
    };

    private static final int IN_CALL_SERVICE_TYPE_INVALID = 0;
    private static final int IN_CALL_SERVICE_TYPE_DIALER_UI = 1;
    private static final int IN_CALL_SERVICE_TYPE_SYSTEM_UI = 2;
    private static final int IN_CALL_SERVICE_TYPE_CAR_MODE_UI = 3;
    private static final int IN_CALL_SERVICE_TYPE_NON_UI = 4;
    private static final int IN_CALL_SERVICE_TYPE_COMPANION = 5;

    /** The in-call app implementations, see {@link IInCallService}. */
    private final Map<InCallServiceInfo, IInCallService> mInCallServices = new ArrayMap<>();

    private final CallIdMapper mCallIdMapper = new CallIdMapper(Call::getId);

    /** The {@link ComponentName} of the default InCall UI. */
    private final ComponentName mSystemInCallComponentName;

    private final Context mContext;
    private final TelecomSystem.SyncRoot mLock;
    private final CallsManager mCallsManager;
    private final SystemStateHelper mSystemStateHelper;
    private final Timeouts.Adapter mTimeoutsAdapter;
    private final DefaultDialerCache mDefaultDialerCache;
    private final EmergencyCallHelper mEmergencyCallHelper;
    private CarSwappingInCallServiceConnection mInCallServiceConnection;
    private NonUIInCallServiceConnectionCollection mNonUIInCallServiceConnections;

    // Future that's in a completed state unless we're in the middle of binding to a service.
    // The future will complete with true if binding succeeds, false if it timed out.
    private CompletableFuture<Boolean> mBindingFuture = CompletableFuture.completedFuture(true);

    public InCallController(Context context, TelecomSystem.SyncRoot lock, CallsManager callsManager,
            SystemStateHelper systemStateHelper,
            DefaultDialerCache defaultDialerCache, Timeouts.Adapter timeoutsAdapter,
            EmergencyCallHelper emergencyCallHelper) {
        mContext = context;
        mLock = lock;
        mCallsManager = callsManager;
        mSystemStateHelper = systemStateHelper;
        mTimeoutsAdapter = timeoutsAdapter;
        mDefaultDialerCache = defaultDialerCache;
        mEmergencyCallHelper = emergencyCallHelper;

        Resources resources = mContext.getResources();
        mSystemInCallComponentName = new ComponentName(
                TelecomServiceImpl.getSystemDialerPackage(mContext),
                resources.getString(R.string.incall_default_class));

        mSystemStateHelper.addListener(mSystemStateListener);
    }

    @Override
    public void onCallAdded(Call call) {
        if (!isBoundAndConnectedToServices()) {
            Log.i(this, "onCallAdded: %s; not bound or connected.", call);
            // We are not bound, or we're not connected.
            bindToServices(call);
        } else {
            // We are bound, and we are connected.
            adjustServiceBindingsForEmergency();

            // This is in case an emergency call is added while there is an existing call.
            mEmergencyCallHelper.maybeGrantTemporaryLocationPermission(call,
                    mCallsManager.getCurrentUserHandle());

            Log.i(this, "onCallAdded: %s", call);
            // Track the call if we don't already know about it.
            addCall(call);

            Log.i(this, "mInCallServiceConnection isConnected=%b",
                    mInCallServiceConnection.isConnected());

            List<ComponentName> componentsUpdated = new ArrayList<>();
            for (Map.Entry<InCallServiceInfo, IInCallService> entry : mInCallServices.entrySet()) {
                InCallServiceInfo info = entry.getKey();

                if (call.isExternalCall() && !info.isExternalCallsSupported()) {
                    continue;
                }

                if (call.isSelfManaged() && !info.isSelfManagedCallsSupported()) {
                    continue;
                }

                // Only send the RTT call if it's a UI in-call service
                boolean includeRttCall = info.equals(mInCallServiceConnection.getInfo());

                componentsUpdated.add(info.getComponentName());
                IInCallService inCallService = entry.getValue();

                ParcelableCall parcelableCall = ParcelableCallUtils.toParcelableCall(call,
                        true /* includeVideoProvider */, mCallsManager.getPhoneAccountRegistrar(),
                        info.isExternalCallsSupported(), includeRttCall,
                        info.getType() == IN_CALL_SERVICE_TYPE_SYSTEM_UI);
                try {
                    inCallService.addCall(parcelableCall);
                } catch (RemoteException ignored) {
                }
            }
            Log.i(this, "Call added to components: %s", componentsUpdated);
        }
    }

    @Override
    public void onCallRemoved(Call call) {
        Log.i(this, "onCallRemoved: %s", call);
        if (mCallsManager.getCalls().isEmpty()) {
            /** Let's add a 2 second delay before we send unbind to the services to hopefully
             *  give them enough time to process all the pending messages.
             */
            Handler handler = new Handler(Looper.getMainLooper());
            handler.postDelayed(new Runnable("ICC.oCR", mLock) {
                @Override
                public void loggedRun() {
                    // Check again to make sure there are no active calls.
                    if (mCallsManager.getCalls().isEmpty()) {
                        unbindFromServices();

                        mEmergencyCallHelper.maybeRevokeTemporaryLocationPermission();
                    }
                }
            }.prepare(), mTimeoutsAdapter.getCallRemoveUnbindInCallServicesDelay(
                            mContext.getContentResolver()));
        }
        call.removeListener(mCallListener);
        mCallIdMapper.removeCall(call);
    }

    @Override
    public void onExternalCallChanged(Call call, boolean isExternalCall) {
        Log.i(this, "onExternalCallChanged: %s -> %b", call, isExternalCall);

        List<ComponentName> componentsUpdated = new ArrayList<>();
        if (!isExternalCall) {
            // The call was external but it is no longer external.  We must now add it to any
            // InCallServices which do not support external calls.
            for (Map.Entry<InCallServiceInfo, IInCallService> entry : mInCallServices.entrySet()) {
                InCallServiceInfo info = entry.getKey();

                if (info.isExternalCallsSupported()) {
                    // For InCallServices which support external calls, the call will have already
                    // been added to the connection service, so we do not need to add it again.
                    continue;
                }

                if (call.isSelfManaged() && !info.isSelfManagedCallsSupported()) {
                    continue;
                }

                componentsUpdated.add(info.getComponentName());
                IInCallService inCallService = entry.getValue();

                // Only send the RTT call if it's a UI in-call service
                boolean includeRttCall = info.equals(mInCallServiceConnection.getInfo());

                ParcelableCall parcelableCall = ParcelableCallUtils.toParcelableCall(call,
                        true /* includeVideoProvider */, mCallsManager.getPhoneAccountRegistrar(),
                        info.isExternalCallsSupported(), includeRttCall,
                        info.getType() == IN_CALL_SERVICE_TYPE_SYSTEM_UI);
                try {
                    inCallService.addCall(parcelableCall);
                } catch (RemoteException ignored) {
                }
            }
            Log.i(this, "Previously external call added to components: %s", componentsUpdated);
        } else {
            // The call was regular but it is now external.  We must now remove it from any
            // InCallServices which do not support external calls.
            // Remove the call by sending a call update indicating the call was disconnected.
            Log.i(this, "Removing external call %", call);
            for (Map.Entry<InCallServiceInfo, IInCallService> entry : mInCallServices.entrySet()) {
                InCallServiceInfo info = entry.getKey();
                if (info.isExternalCallsSupported()) {
                    // For InCallServices which support external calls, we do not need to remove
                    // the call.
                    continue;
                }

                componentsUpdated.add(info.getComponentName());
                IInCallService inCallService = entry.getValue();

                ParcelableCall parcelableCall = ParcelableCallUtils.toParcelableCall(
                        call,
                        false /* includeVideoProvider */,
                        mCallsManager.getPhoneAccountRegistrar(),
                        false /* supportsExternalCalls */,
                        android.telecom.Call.STATE_DISCONNECTED /* overrideState */,
                        false /* includeRttCall */,
                        info.getType() == IN_CALL_SERVICE_TYPE_SYSTEM_UI
                        );

                try {
                    inCallService.updateCall(parcelableCall);
                } catch (RemoteException ignored) {
                }
            }
            Log.i(this, "External call removed from components: %s", componentsUpdated);
        }
    }

    @Override
    public void onCallStateChanged(Call call, int oldState, int newState) {
        updateCall(call);
    }

    @Override
    public void onConnectionServiceChanged(
            Call call,
            ConnectionServiceWrapper oldService,
            ConnectionServiceWrapper newService) {
        updateCall(call);
    }

    @Override
    public void onCallAudioStateChanged(CallAudioState oldCallAudioState,
            CallAudioState newCallAudioState) {
        if (!mInCallServices.isEmpty()) {
            Log.i(this, "Calling onAudioStateChanged, audioState: %s -> %s", oldCallAudioState,
                    newCallAudioState);
            for (IInCallService inCallService : mInCallServices.values()) {
                try {
                    inCallService.onCallAudioStateChanged(newCallAudioState);
                } catch (RemoteException ignored) {
                }
            }
        }
    }

    @Override
    public void onCanAddCallChanged(boolean canAddCall) {
        if (!mInCallServices.isEmpty()) {
            Log.i(this, "onCanAddCallChanged : %b", canAddCall);
            for (IInCallService inCallService : mInCallServices.values()) {
                try {
                    inCallService.onCanAddCallChanged(canAddCall);
                } catch (RemoteException ignored) {
                }
            }
        }
    }

    void onPostDialWait(Call call, String remaining) {
        if (!mInCallServices.isEmpty()) {
            Log.i(this, "Calling onPostDialWait, remaining = %s", remaining);
            for (IInCallService inCallService : mInCallServices.values()) {
                try {
                    inCallService.setPostDialWait(mCallIdMapper.getCallId(call), remaining);
                } catch (RemoteException ignored) {
                }
            }
        }
    }

    @Override
    public void onIsConferencedChanged(Call call) {
        Log.d(this, "onIsConferencedChanged %s", call);
        updateCall(call);
    }

    @Override
    public void onConnectionTimeChanged(Call call) {
        Log.d(this, "onConnectionTimeChanged %s", call);
        updateCall(call);
    }

    @Override
    public void onIsVoipAudioModeChanged(Call call) {
        Log.d(this, "onIsVoipAudioModeChanged %s", call);
        updateCall(call);
    }

    @Override
    public void onConferenceStateChanged(Call call, boolean isConference) {
        Log.d(this, "onConferenceStateChanged %s ,isConf=%b", call, isConference);
        updateCall(call);
    }

    void bringToForeground(boolean showDialpad) {
        if (!mInCallServices.isEmpty()) {
            for (IInCallService inCallService : mInCallServices.values()) {
                try {
                    inCallService.bringToForeground(showDialpad);
                } catch (RemoteException ignored) {
                }
            }
        } else {
            Log.w(this, "Asking to bring unbound in-call UI to foreground.");
        }
    }

    void silenceRinger() {
        if (!mInCallServices.isEmpty()) {
            for (IInCallService inCallService : mInCallServices.values()) {
                try {
                    inCallService.silenceRinger();
                } catch (RemoteException ignored) {
                }
            }
        }
    }

    private void notifyConnectionEvent(Call call, String event, Bundle extras) {
        if (!mInCallServices.isEmpty()) {
            for (IInCallService inCallService : mInCallServices.values()) {
                try {
                    Log.i(this, "notifyConnectionEvent {Call: %s, Event: %s, Extras:[%s]}",
                            (call != null ? call.toString() :"null"),
                            (event != null ? event : "null") ,
                            (extras != null ? extras.toString() : "null"));
                    inCallService.onConnectionEvent(mCallIdMapper.getCallId(call), event, extras);
                } catch (RemoteException ignored) {
                }
            }
        }
    }

    private void notifyRttInitiationFailure(Call call, int reason) {
        if (!mInCallServices.isEmpty()) {
             mInCallServices.entrySet().stream()
                    .filter((entry) -> entry.getKey().equals(mInCallServiceConnection.getInfo()))
                    .forEach((entry) -> {
                        try {
                            Log.i(this, "notifyRttFailure, call %s, incall %s",
                                    call, entry.getKey());
                            entry.getValue().onRttInitiationFailure(mCallIdMapper.getCallId(call),
                                    reason);
                        } catch (RemoteException ignored) {
                        }
                    });
        }
    }

    private void notifyRemoteRttRequest(Call call, int requestId) {
        if (!mInCallServices.isEmpty()) {
            mInCallServices.entrySet().stream()
                    .filter((entry) -> entry.getKey().equals(mInCallServiceConnection.getInfo()))
                    .forEach((entry) -> {
                        try {
                            Log.i(this, "notifyRemoteRttRequest, call %s, incall %s",
                                    call, entry.getKey());
                            entry.getValue().onRttUpgradeRequest(
                                    mCallIdMapper.getCallId(call), requestId);
                        } catch (RemoteException ignored) {
                        }
                    });
        }
    }

    private void notifyHandoverFailed(Call call, int error) {
        if (!mInCallServices.isEmpty()) {
            for (IInCallService inCallService : mInCallServices.values()) {
                try {
                    inCallService.onHandoverFailed(mCallIdMapper.getCallId(call), error);
                } catch (RemoteException ignored) {
                }
            }
        }
    }

    private void notifyHandoverComplete(Call call) {
        if (!mInCallServices.isEmpty()) {
            for (IInCallService inCallService : mInCallServices.values()) {
                try {
                    inCallService.onHandoverComplete(mCallIdMapper.getCallId(call));
                } catch (RemoteException ignored) {
                }
            }
        }
    }

    /**
     * Unbinds an existing bound connection to the in-call app.
     */
    private void unbindFromServices() {
        if (mInCallServiceConnection != null) {
            mInCallServiceConnection.disconnect();
            mInCallServiceConnection = null;
        }
        if (mNonUIInCallServiceConnections != null) {
            mNonUIInCallServiceConnections.disconnect();
            mNonUIInCallServiceConnections = null;
        }
        mInCallServices.clear();
    }

    /**
     * Binds to all the UI-providing InCallService as well as system-implemented non-UI
     * InCallServices. Method-invoker must check {@link #isBoundAndConnectedToServices()} before invoking.
     *
     * @param call The newly added call that triggered the binding to the in-call services.
     */
    @VisibleForTesting
    public void bindToServices(Call call) {
        if (mInCallServiceConnection == null) {
            InCallServiceConnection dialerInCall = null;
            InCallServiceInfo defaultDialerComponentInfo = getDefaultDialerComponent();
            Log.i(this, "defaultDialer: " + defaultDialerComponentInfo);
            if (defaultDialerComponentInfo != null &&
                    !defaultDialerComponentInfo.getComponentName().equals(
                            mSystemInCallComponentName)) {
                dialerInCall = new InCallServiceBindingConnection(defaultDialerComponentInfo);
            }
            Log.i(this, "defaultDialer: " + dialerInCall);

            InCallServiceInfo systemInCallInfo = getInCallServiceComponent(
                    mSystemInCallComponentName, IN_CALL_SERVICE_TYPE_SYSTEM_UI);
            EmergencyInCallServiceConnection systemInCall =
                    new EmergencyInCallServiceConnection(systemInCallInfo, dialerInCall);
            systemInCall.setHasEmergency(mCallsManager.hasEmergencyCall());

            InCallServiceConnection carModeInCall = null;
            InCallServiceInfo carModeComponentInfo = getCarModeComponent();
            if (carModeComponentInfo != null &&
                    !carModeComponentInfo.getComponentName().equals(mSystemInCallComponentName)) {
                carModeInCall = new InCallServiceBindingConnection(carModeComponentInfo);
            }

            mInCallServiceConnection =
                    new CarSwappingInCallServiceConnection(systemInCall, carModeInCall);
        }

        mInCallServiceConnection.setCarMode(shouldUseCarModeUI());

        // Actually try binding to the UI InCallService.  If the response
        if (mInCallServiceConnection.connect(call) ==
                InCallServiceConnection.CONNECTION_SUCCEEDED) {
            // Only connect to the non-ui InCallServices if we actually connected to the main UI
            // one.
            connectToNonUiInCallServices(call);
            mBindingFuture = new CompletableFuture<Boolean>().completeOnTimeout(false,
                    mTimeoutsAdapter.getCallRemoveUnbindInCallServicesDelay(
                            mContext.getContentResolver()),
                    TimeUnit.MILLISECONDS);
        } else {
            Log.i(this, "bindToServices: current UI doesn't support call; not binding.");
        }
    }

    private void connectToNonUiInCallServices(Call call) {
        List<InCallServiceInfo> nonUIInCallComponents =
                getInCallServiceComponents(IN_CALL_SERVICE_TYPE_NON_UI);
        List<InCallServiceBindingConnection> nonUIInCalls = new LinkedList<>();
        for (InCallServiceInfo serviceInfo : nonUIInCallComponents) {
            nonUIInCalls.add(new InCallServiceBindingConnection(serviceInfo));
        }
        List<String> callCompanionApps = mCallsManager
                .getRoleManagerAdapter().getCallCompanionApps();
        if (callCompanionApps != null && !callCompanionApps.isEmpty()) {
            for(String pkg : callCompanionApps) {
                InCallServiceInfo info = getInCallServiceComponent(pkg,
                        IN_CALL_SERVICE_TYPE_COMPANION);
                if (info != null) {
                    nonUIInCalls.add(new InCallServiceBindingConnection(info));
                }
            }
        }
        mNonUIInCallServiceConnections = new NonUIInCallServiceConnectionCollection(nonUIInCalls);
        mNonUIInCallServiceConnections.connect(call);
    }

    private InCallServiceInfo getDefaultDialerComponent() {
        String packageName = mDefaultDialerCache.getDefaultDialerApplication(
                mCallsManager.getCurrentUserHandle().getIdentifier());
        Log.d(this, "Default Dialer package: " + packageName);

        return getInCallServiceComponent(packageName, IN_CALL_SERVICE_TYPE_DIALER_UI);
    }

    private InCallServiceInfo getCarModeComponent() {
        // The signatures of getInCallServiceComponent differ in the types of the first parameter,
        // and passing in null is inherently ambiguous. (If no car mode component found)
        String defaultCarMode = mCallsManager.getRoleManagerAdapter().getCarModeDialerApp();
        return getInCallServiceComponent(defaultCarMode, IN_CALL_SERVICE_TYPE_CAR_MODE_UI);
    }

    private InCallServiceInfo getInCallServiceComponent(ComponentName componentName, int type) {
        List<InCallServiceInfo> list = getInCallServiceComponents(componentName, type);
        if (list != null && !list.isEmpty()) {
            return list.get(0);
        } else {
            // Last Resort: Try to bind to the ComponentName given directly.
            Log.e(this, new Exception(), "Package Manager could not find ComponentName: "
                    + componentName +". Trying to bind anyway.");
            return new InCallServiceInfo(componentName, false, false, type);
        }
    }

    private InCallServiceInfo getInCallServiceComponent(String packageName, int type) {
        List<InCallServiceInfo> list = getInCallServiceComponents(packageName, type);
        if (list != null && !list.isEmpty()) {
            return list.get(0);
        }
        return null;
    }

    private List<InCallServiceInfo> getInCallServiceComponents(int type) {
        return getInCallServiceComponents(null, null, type);
    }

    private List<InCallServiceInfo> getInCallServiceComponents(String packageName, int type) {
        return getInCallServiceComponents(packageName, null, type);
    }

    private List<InCallServiceInfo> getInCallServiceComponents(ComponentName componentName,
            int type) {
        return getInCallServiceComponents(null, componentName, type);
    }

    private List<InCallServiceInfo> getInCallServiceComponents(String packageName,
            ComponentName componentName, int requestedType) {

        List<InCallServiceInfo> retval = new LinkedList<>();

        Intent serviceIntent = new Intent(InCallService.SERVICE_INTERFACE);
        if (packageName != null) {
            serviceIntent.setPackage(packageName);
        }
        if (componentName != null) {
            serviceIntent.setComponent(componentName);
        }

        PackageManager packageManager = mContext.getPackageManager();
        for (ResolveInfo entry : packageManager.queryIntentServicesAsUser(
                serviceIntent,
                PackageManager.GET_META_DATA,
                mCallsManager.getCurrentUserHandle().getIdentifier())) {
            ServiceInfo serviceInfo = entry.serviceInfo;
            if (serviceInfo != null) {
                boolean isExternalCallsSupported = serviceInfo.metaData != null &&
                        serviceInfo.metaData.getBoolean(
                                TelecomManager.METADATA_INCLUDE_EXTERNAL_CALLS, false);
                boolean isSelfManageCallsSupported = serviceInfo.metaData != null &&
                        serviceInfo.metaData.getBoolean(
                                TelecomManager.METADATA_INCLUDE_SELF_MANAGED_CALLS, false);

                int currentType = getInCallServiceType(entry.serviceInfo, packageManager,
                        packageName);
                if (requestedType == 0 || requestedType == currentType) {
                    if (requestedType == IN_CALL_SERVICE_TYPE_NON_UI) {
                        // We enforce the rule that self-managed calls are not supported by non-ui
                        // InCallServices.
                        isSelfManageCallsSupported = false;
                    }
                    retval.add(new InCallServiceInfo(
                            new ComponentName(serviceInfo.packageName, serviceInfo.name),
                            isExternalCallsSupported, isSelfManageCallsSupported, requestedType));
                }
            }
        }

        return retval;
    }

    private boolean shouldUseCarModeUI() {
        return mSystemStateHelper.isCarMode();
    }

    /**
     * Returns the type of InCallService described by the specified serviceInfo.
     */
    private int getInCallServiceType(ServiceInfo serviceInfo, PackageManager packageManager,
            String packageName) {
        // Verify that the InCallService requires the BIND_INCALL_SERVICE permission which
        // enforces that only Telecom can bind to it.
        boolean hasServiceBindPermission = serviceInfo.permission != null &&
                serviceInfo.permission.equals(
                        Manifest.permission.BIND_INCALL_SERVICE);
        if (!hasServiceBindPermission) {
            Log.w(this, "InCallService does not require BIND_INCALL_SERVICE permission: " +
                    serviceInfo.packageName);
            return IN_CALL_SERVICE_TYPE_INVALID;
        }

        if (mSystemInCallComponentName.getPackageName().equals(serviceInfo.packageName) &&
                mSystemInCallComponentName.getClassName().equals(serviceInfo.name)) {
            return IN_CALL_SERVICE_TYPE_SYSTEM_UI;
        }

        // Check to see if the service holds permissions or metadata for third party apps.
        boolean isUIService = serviceInfo.metaData != null &&
                serviceInfo.metaData.getBoolean(TelecomManager.METADATA_IN_CALL_SERVICE_UI);
        boolean isThirdPartyCompanionApp = packageManager.checkPermission(
                Manifest.permission.CALL_COMPANION_APP,
                serviceInfo.packageName) == PackageManager.PERMISSION_GRANTED &&
                !isUIService;

        // Check to see if the service is a car-mode UI type by checking that it has the
        // CONTROL_INCALL_EXPERIENCE (to verify it is a system app) and that it has the
        // car-mode UI metadata.
        boolean hasControlInCallPermission = packageManager.checkPermission(
                Manifest.permission.CONTROL_INCALL_EXPERIENCE,
                serviceInfo.packageName) == PackageManager.PERMISSION_GRANTED;
        boolean isCarModeUIService = serviceInfo.metaData != null &&
                serviceInfo.metaData.getBoolean(
                        TelecomManager.METADATA_IN_CALL_SERVICE_CAR_MODE_UI, false);
        if (isCarModeUIService) {
            // ThirdPartyInCallService shouldn't be used when role manager hasn't assigned any car
            // mode role holders, i.e. packageName is null.
            if (hasControlInCallPermission || (isThirdPartyCompanionApp && packageName != null)) {
                return IN_CALL_SERVICE_TYPE_CAR_MODE_UI;
            }
        }

        // Check to see that it is the default dialer package
        boolean isDefaultDialerPackage = Objects.equals(serviceInfo.packageName,
                mDefaultDialerCache.getDefaultDialerApplication(
                    mCallsManager.getCurrentUserHandle().getIdentifier()));
        if (isDefaultDialerPackage && isUIService) {
            return IN_CALL_SERVICE_TYPE_DIALER_UI;
        }

        // Also allow any in-call service that has the control-experience permission (to ensure
        // that it is a system app) and doesn't claim to show any UI.
        if (!isUIService && !isCarModeUIService) {
            if (hasControlInCallPermission && !isThirdPartyCompanionApp) {
                return IN_CALL_SERVICE_TYPE_NON_UI;
            }
            // Third party companion alls without CONTROL_INCALL_EXPERIENCE permission.
            if (!hasControlInCallPermission && isThirdPartyCompanionApp) {
                return IN_CALL_SERVICE_TYPE_COMPANION;
            }
        }

        // Anything else that remains, we will not bind to.
        Log.i(this, "Skipping binding to %s:%s, control: %b, car-mode: %b, ui: %b",
                serviceInfo.packageName, serviceInfo.name, hasControlInCallPermission,
                isCarModeUIService, isUIService);
        return IN_CALL_SERVICE_TYPE_INVALID;
    }

    private void adjustServiceBindingsForEmergency() {
        // The connected UI is not the system UI, so lets check if we should switch them
        // if there exists an emergency number.
        if (mCallsManager.hasEmergencyCall()) {
            mInCallServiceConnection.setHasEmergency(true);
        }
    }

    /**
     * Persists the {@link IInCallService} instance and starts the communication between
     * this class and in-call app by sending the first update to in-call app. This method is
     * called after a successful binding connection is established.
     *
     * @param info Info about the service, including its {@link ComponentName}.
     * @param service The {@link IInCallService} implementation.
     * @return True if we successfully connected.
     */
    private boolean onConnected(InCallServiceInfo info, IBinder service) {
        Trace.beginSection("onConnected: " + info.getComponentName());
        Log.i(this, "onConnected to %s", info.getComponentName());

        IInCallService inCallService = IInCallService.Stub.asInterface(service);
        mInCallServices.put(info, inCallService);

        try {
            inCallService.setInCallAdapter(
                    new InCallAdapter(
                            mCallsManager,
                            mCallIdMapper,
                            mLock,
                            info.getComponentName().getPackageName()));
        } catch (RemoteException e) {
            Log.e(this, e, "Failed to set the in-call adapter.");
            Trace.endSection();
            return false;
        }

        // Upon successful connection, send the state of the world to the service.
        List<Call> calls = orderCallsWithChildrenFirst(mCallsManager.getCalls());
        Log.i(this, "Adding %s calls to InCallService after onConnected: %s, including external " +
                "calls", calls.size(), info.getComponentName());
        int numCallsSent = 0;
        for (Call call : calls) {
            try {
                if ((call.isSelfManaged() && !info.isSelfManagedCallsSupported()) ||
                        (call.isExternalCall() && !info.isExternalCallsSupported())) {
                    continue;
                }

                // Only send the RTT call if it's a UI in-call service
                boolean includeRttCall = info.equals(mInCallServiceConnection.getInfo());

                // Track the call if we don't already know about it.
                addCall(call);
                numCallsSent += 1;
                inCallService.addCall(ParcelableCallUtils.toParcelableCall(
                        call,
                        true /* includeVideoProvider */,
                        mCallsManager.getPhoneAccountRegistrar(),
                        info.isExternalCallsSupported(),
                        includeRttCall,
                        info.getType() == IN_CALL_SERVICE_TYPE_SYSTEM_UI));
            } catch (RemoteException ignored) {
            }
        }
        try {
            inCallService.onCallAudioStateChanged(mCallsManager.getAudioState());
            inCallService.onCanAddCallChanged(mCallsManager.canAddCall());
        } catch (RemoteException ignored) {
        }
        mBindingFuture.complete(true);
        Log.i(this, "%s calls sent to InCallService.", numCallsSent);
        Trace.endSection();
        return true;
    }

    /**
     * Cleans up an instance of in-call app after the service has been unbound.
     *
     * @param disconnectedInfo The {@link InCallServiceInfo} of the service which disconnected.
     */
    private void onDisconnected(InCallServiceInfo disconnectedInfo) {
        Log.i(this, "onDisconnected from %s", disconnectedInfo.getComponentName());

        mInCallServices.remove(disconnectedInfo);
    }

    /**
     * Informs all {@link InCallService} instances of the updated call information.
     *
     * @param call The {@link Call}.
     */
    private void updateCall(Call call) {
        updateCall(call, false /* videoProviderChanged */, false);
    }

    /**
     * Informs all {@link InCallService} instances of the updated call information.
     *
     * @param call The {@link Call}.
     * @param videoProviderChanged {@code true} if the video provider changed, {@code false}
     *      otherwise.
     * @param rttInfoChanged {@code true} if any information about the RTT session changed,
     * {@code false} otherwise.
     */
    private void updateCall(Call call, boolean videoProviderChanged, boolean rttInfoChanged) {
        if (!mInCallServices.isEmpty()) {
            Log.i(this, "Sending updateCall %s", call);
            List<ComponentName> componentsUpdated = new ArrayList<>();
            for (Map.Entry<InCallServiceInfo, IInCallService> entry : mInCallServices.entrySet()) {
                InCallServiceInfo info = entry.getKey();
                if (call.isExternalCall() && !info.isExternalCallsSupported()) {
                    continue;
                }

                if (call.isSelfManaged() && !info.isSelfManagedCallsSupported()) {
                    continue;
                }

                ParcelableCall parcelableCall = ParcelableCallUtils.toParcelableCall(
                        call,
                        videoProviderChanged /* includeVideoProvider */,
                        mCallsManager.getPhoneAccountRegistrar(),
                        info.isExternalCallsSupported(),
                        rttInfoChanged && info.equals(mInCallServiceConnection.getInfo()),
                        info.getType() == IN_CALL_SERVICE_TYPE_SYSTEM_UI);
                ComponentName componentName = info.getComponentName();
                IInCallService inCallService = entry.getValue();
                componentsUpdated.add(componentName);

                try {
                    inCallService.updateCall(parcelableCall);
                } catch (RemoteException ignored) {
                }
            }
            Log.i(this, "Components updated: %s", componentsUpdated);
        }
    }

    /**
     * Adds the call to the list of calls tracked by the {@link InCallController}.
     * @param call The call to add.
     */
    private void addCall(Call call) {
        if (mCallIdMapper.getCallId(call) == null) {
            mCallIdMapper.addCall(call);
            call.addListener(mCallListener);
        }
    }

    /**
     * @return true if we are bound to the UI InCallService and it is connected.
     */
    private boolean isBoundAndConnectedToServices() {
        return mInCallServiceConnection != null && mInCallServiceConnection.isConnected();
    }

    /**
     * @return A future that is pending whenever we are in the middle of binding to an
     *         incall service.
     */
    public CompletableFuture<Boolean> getBindingFuture() {
        return mBindingFuture;
    }

    /**
     * Dumps the state of the {@link InCallController}.
     *
     * @param pw The {@code IndentingPrintWriter} to write the state to.
     */
    public void dump(IndentingPrintWriter pw) {
        pw.println("mInCallServices (InCalls registered):");
        pw.increaseIndent();
        for (InCallServiceInfo info : mInCallServices.keySet()) {
            pw.println(info);
        }
        pw.decreaseIndent();

        pw.println("ServiceConnections (InCalls bound):");
        pw.increaseIndent();
        if (mInCallServiceConnection != null) {
            mInCallServiceConnection.dump(pw);
        }
        pw.decreaseIndent();
    }

    /**
     * @return The package name of the UI which is currently bound, or null if none.
     */
    private ComponentName getConnectedUi() {
        InCallServiceInfo connectedUi = mInCallServices.keySet().stream().filter(
                i -> i.getType() == IN_CALL_SERVICE_TYPE_DIALER_UI
                        || i.getType() == IN_CALL_SERVICE_TYPE_SYSTEM_UI)
                .findAny()
                .orElse(null);
        if (connectedUi != null) {
            return connectedUi.mComponentName;
        }
        return null;
    }

    public boolean doesConnectedDialerSupportRinging() {
        String ringingPackage =  null;

        ComponentName connectedPackage = getConnectedUi();
        if (connectedPackage != null) {
            ringingPackage = connectedPackage.getPackageName().trim();
            Log.d(this, "doesConnectedDialerSupportRinging: alreadyConnectedPackage=%s",
                    ringingPackage);
        }

        if (TextUtils.isEmpty(ringingPackage)) {
            // The current in-call UI returned nothing, so lets use the default dialer.
            ringingPackage = mDefaultDialerCache.getDefaultDialerApplication(
                    mCallsManager.getCurrentUserHandle().getIdentifier());
            if (ringingPackage != null) {
                Log.d(this, "doesConnectedDialerSupportRinging: notCurentlyConnectedPackage=%s",
                        ringingPackage);
            }
        }
        if (TextUtils.isEmpty(ringingPackage)) {
            Log.w(this, "doesConnectedDialerSupportRinging: no default dialer found; oh no!");
            return false;
        }

        Intent intent = new Intent(InCallService.SERVICE_INTERFACE)
            .setPackage(ringingPackage);
        List<ResolveInfo> entries = mContext.getPackageManager().queryIntentServicesAsUser(
                intent, PackageManager.GET_META_DATA,
                mCallsManager.getCurrentUserHandle().getIdentifier());
        if (entries.isEmpty()) {
            Log.w(this, "doesConnectedDialerSupportRinging: couldn't find dialer's package info"
                    + " <sad trombone>");
            return false;
        }

        ResolveInfo info = entries.get(0);
        if (info.serviceInfo == null || info.serviceInfo.metaData == null) {
            Log.w(this, "doesConnectedDialerSupportRinging: couldn't find dialer's metadata"
                    + " <even sadder trombone>");
            return false;
        }

        return info.serviceInfo.metaData
                .getBoolean(TelecomManager.METADATA_IN_CALL_SERVICE_RINGING, false);
    }

    private List<Call> orderCallsWithChildrenFirst(Collection<Call> calls) {
        LinkedList<Call> parentCalls = new LinkedList<>();
        LinkedList<Call> childCalls = new LinkedList<>();
        for (Call call : calls) {
            if (call.getChildCalls().size() > 0) {
                parentCalls.add(call);
            } else {
                childCalls.add(call);
            }
        }
        childCalls.addAll(parentCalls);
        return childCalls;
    }
}<|MERGE_RESOLUTION|>--- conflicted
+++ resolved
@@ -233,13 +233,9 @@
             Log.i(this, "Attempting to bind to InCall %s, with %s", mInCallServiceInfo, intent);
             mIsConnected = true;
             if (!mContext.bindServiceAsUser(intent, mServiceConnection,
-<<<<<<< HEAD
                         Context.BIND_AUTO_CREATE | Context.BIND_FOREGROUND_SERVICE |
+                        Context.BIND_ALLOW_BACKGROUND_ACTIVITY_STARTS |
                         Context.BIND_ABOVE_CLIENT,
-=======
-                        Context.BIND_AUTO_CREATE | Context.BIND_FOREGROUND_SERVICE
-                        | Context.BIND_ALLOW_BACKGROUND_ACTIVITY_STARTS,
->>>>>>> 41435d02
                         UserHandle.CURRENT)) {
                 Log.w(this, "Failed to connect.");
                 mIsConnected = false;
