--- conflicted
+++ resolved
@@ -30,12 +30,9 @@
 import android.os.HandlerThread;
 import android.os.VibrationEffect;
 import android.os.Vibrator;
-<<<<<<< HEAD
 import android.provider.Settings;
-=======
 import android.telecom.Log;
 import android.telecom.TelecomManager;
->>>>>>> 7f1f0893
 
 import com.android.internal.annotations.VisibleForTesting;
 import com.android.server.telecom.LogUtils.EventTimer;
@@ -511,7 +508,6 @@
             || mSystemSettingsUtil.applyRampingRinger(context);
     }
 
-<<<<<<< HEAD
     public void startVibratingForOutgoingCallActive() {
         if (!mIsVibrating
                 && Settings.Global.getInt(mContext.getContentResolver(),
@@ -531,7 +527,8 @@
                 mIsVibrating = false;
             }).start();
         }
-=======
+    }
+
     private RingerAttributes getRingerAttributes(Call call, boolean isHfpDeviceAttached) {
         RingerAttributes.Builder builder = new RingerAttributes.Builder();
 
@@ -601,6 +598,5 @@
             mHandler = handlerThread.getThreadHandler();
         }
         return mHandler;
->>>>>>> 7f1f0893
     }
 }