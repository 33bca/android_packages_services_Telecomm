/*
 * Copyright (C) 2014 The Android Open Source Project
 *
 * Licensed under the Apache License, Version 2.0 (the "License");
 * you may not use this file except in compliance with the License.
 * You may obtain a copy of the License at
 *
 *      http://www.apache.org/licenses/LICENSE-2.0
 *
 * Unless required by applicable law or agreed to in writing, software
 * distributed under the License is distributed on an "AS IS" BASIS,
 * WITHOUT WARRANTIES OR CONDITIONS OF ANY KIND, either express or implied.
 * See the License for the specific language governing permissions and
 * limitations under the License.
 */

package com.android.telecomm;

import android.content.ComponentName;
import android.content.Context;
import android.content.Intent;
import android.content.ServiceConnection;
import android.net.Uri;
import android.os.IBinder;
import android.os.RemoteException;
import android.os.UserHandle;
import android.telecomm.CallAudioState;
import android.telecomm.CallCapabilities;
import android.telecomm.CallServiceDescriptor;
import android.telecomm.CallState;
import android.telecomm.InCallCall;
import android.telecomm.CallState;

import com.android.internal.telecomm.IInCallService;
import com.google.common.collect.ImmutableCollection;

/**
 * Binds to {@link IInCallService} and provides the service to {@link CallsManager} through which it
 * can send updates to the in-call app. This class is created and owned by CallsManager and retains
 * a binding to the {@link IInCallService} (implemented by the in-call app).
 */
public final class InCallController extends CallsManagerListenerBase {
    /**
     * Used to bind to the in-call app and triggers the start of communication between
     * this class and in-call app.
     */
    private class InCallServiceConnection implements ServiceConnection {
        /** {@inheritDoc} */
        @Override public void onServiceConnected(ComponentName name, IBinder service) {
            onConnected(service);
        }

        /** {@inheritDoc} */
        @Override public void onServiceDisconnected(ComponentName name) {
            onDisconnected();
        }
    }

    /**
     * Package name of the in-call app. Although in-call code in kept in its own namespace, it is
     * ultimately compiled into the dialer APK, hence the difference in namespaces between this and
     * {@link #IN_CALL_SERVICE_CLASS_NAME}.
     * TODO(santoscordon): Change this into config.xml resource entry.
     */
    private static final String IN_CALL_PACKAGE_NAME = "com.google.android.dialer";

    /**
     * Class name of the component within in-call app which implements {@link IInCallService}.
     */
    private static final String IN_CALL_SERVICE_CLASS_NAME =
            "com.android.incallui.InCallServiceImpl";

    /** Maintains a binding connection to the in-call app. */
    private final InCallServiceConnection mConnection = new InCallServiceConnection();

    /** The in-call app implementation, see {@link IInCallService}. */
    private IInCallService mInCallService;

    private final CallIdMapper mCallIdMapper = new CallIdMapper("InCall");

    IInCallService getService() {
        return mInCallService;
    }

    @Override
    public void onCallAdded(Call call) {
        if (mInCallService == null) {
            bind();
        } else {
            Log.i(this, "Adding call: %s", call);
            mCallIdMapper.addCall(call);
            try {
                mInCallService.addCall(toInCallCall(call));
            } catch (RemoteException ignored) {
            }
        }
    }

    @Override
    public void onCallRemoved(Call call) {
        if (CallsManager.getInstance().getCalls().isEmpty()) {
            // TODO(sail): Wait for all messages to be delivered to the service before unbinding.
            unbind();
        }
        mCallIdMapper.removeCall(call);
    }

    @Override
    public void onCallStateChanged(Call call, CallState oldState, CallState newState) {
        updateCall(call);
    }

    @Override
    public void onCallHandoffHandleChanged(Call call, Uri oldHandle, Uri newHandle) {
        updateCall(call);
    }

    @Override
    public void onCallServiceChanged(
            Call call,
            CallServiceWrapper oldCallServiceWrapper,
            CallServiceWrapper newCallService) {
        updateCall(call);
    }

    @Override
    public void onCallHandoffCallServiceDescriptorChanged(
            Call call,
            CallServiceDescriptor oldDescriptor,
            CallServiceDescriptor newDescriptor) {
        updateCall(call);
    }

    @Override
    public void onAudioStateChanged(CallAudioState oldAudioState, CallAudioState newAudioState) {
        if (mInCallService != null) {
            Log.i(this, "Calling onAudioStateChanged, audioState: %s -> %s", oldAudioState,
                    newAudioState);
            try {
                mInCallService.onAudioStateChanged(newAudioState);
            } catch (RemoteException ignored) {
            }
        }
    }

    void onPostDialWait(Call call, String remaining) {
        if (mInCallService != null) {
            Log.i(this, "Calling onPostDialWait, remaining = %s", remaining);
            try {
                mInCallService.setPostDialWait(mCallIdMapper.getCallId(call), remaining);
            } catch (RemoteException ignored) {
            }
        }
    }

    void bringToForeground(boolean showDialpad) {
        if (mInCallService != null) {
            try {
                mInCallService.bringToForeground(showDialpad);
            } catch (RemoteException ignored) {
            }
        } else {
            Log.w(this, "Asking to bring unbound in-call UI to foreground.");
        }
    }

    /**
     * Unbinds an existing bound connection to the in-call app.
     */
    private void unbind() {
        ThreadUtil.checkOnMainThread();
        if (mInCallService != null) {
            Log.i(this, "Unbinding from InCallService");
            TelecommApp.getInstance().unbindService(mConnection);
            mInCallService = null;
        }
    }

    /**
     * Binds to the in-call app if not already connected by binding directly to the saved
     * component name of the {@link IInCallService} implementation.
     */
    private void bind() {
        ThreadUtil.checkOnMainThread();
        if (mInCallService == null) {
            ComponentName component =
                    new ComponentName(IN_CALL_PACKAGE_NAME, IN_CALL_SERVICE_CLASS_NAME);
            Log.i(this, "Attempting to bind to InCallService: %s", component);

            Intent serviceIntent = new Intent(IInCallService.class.getName());
            serviceIntent.setComponent(component);

            Context context = TelecommApp.getInstance();
            if (!context.bindServiceAsUser(serviceIntent, mConnection, Context.BIND_AUTO_CREATE,
                    UserHandle.CURRENT)) {
                Log.w(this, "Could not connect to the in-call app (%s)", component);

                // TODO(santoscordon): Implement retry or fall-back-to-default logic.
            }
        }
    }

    /**
     * Persists the {@link IInCallService} instance and starts the communication between
     * this class and in-call app by sending the first update to in-call app. This method is
     * called after a successful binding connection is established.
     *
     * @param service The {@link IInCallService} implementation.
     */
    private void onConnected(IBinder service) {
        ThreadUtil.checkOnMainThread();
        mInCallService = IInCallService.Stub.asInterface(service);

        try {
            mInCallService.setInCallAdapter(new InCallAdapter(CallsManager.getInstance(),
                    mCallIdMapper));
        } catch (RemoteException e) {
            Log.e(this, e, "Failed to set the in-call adapter.");
            mInCallService = null;
            return;
        }

        // Upon successful connection, send the state of the world to the in-call app.
        ImmutableCollection<Call> calls = CallsManager.getInstance().getCalls();
        if (!calls.isEmpty()) {
            for (Call call : calls) {
                onCallAdded(call);
            }
            onAudioStateChanged(null, CallsManager.getInstance().getAudioState());
        } else {
            unbind();
        }
    }

    /**
     * Cleans up the instance of in-call app after the service has been unbound.
     */
    private void onDisconnected() {
        ThreadUtil.checkOnMainThread();
        mInCallService = null;
    }

    private void updateCall(Call call) {
        if (mInCallService != null) {
            try {
                mInCallService.updateCall(toInCallCall(call));
            } catch (RemoteException ignored) {
            }
        }
    }

    private InCallCall toInCallCall(Call call) {
        String callId = mCallIdMapper.getCallId(call);
        CallServiceDescriptor descriptor =
                call.getCallService() != null ? call.getCallService().getDescriptor() : null;

        boolean isHandoffCapable = call.getHandoffHandle() != null;
        int capabilities = CallCapabilities.HOLD | CallCapabilities.MUTE;
        if (call.getHandoffHandle() != null) {
            capabilities |= CallCapabilities.CONNECTION_HANDOFF;
        }
<<<<<<< HEAD
=======
        if (call.isConferenceCapable()) {
            capabilities |= CallCapabilities.MERGE_CALLS;
        }
        if (CallsManager.getInstance().isAddCallCapable(call)) {
            capabilities |= CallCapabilities.ADD_CALL;
        }
>>>>>>> 10838c23
        CallState state = call.getState();
        if (state == CallState.ABORTED) {
            state = CallState.DISCONNECTED;
        }
        // TODO(sail): Remove this and replace with final reconnecting code.
        if (state == CallState.DISCONNECTED && call.getHandoffCallServiceDescriptor() != null) {
            state = CallState.ACTIVE;
        }
        return new InCallCall(callId, state, call.getDisconnectCause(), call.getDisconnectMessage(),
                capabilities, call.getConnectTimeMillis(), call.getHandle(), call.getGatewayInfo(),
                descriptor, call.getHandoffCallServiceDescriptor());
    }

}<|MERGE_RESOLUTION|>--- conflicted
+++ resolved
@@ -259,15 +259,9 @@
         if (call.getHandoffHandle() != null) {
             capabilities |= CallCapabilities.CONNECTION_HANDOFF;
         }
-<<<<<<< HEAD
-=======
-        if (call.isConferenceCapable()) {
-            capabilities |= CallCapabilities.MERGE_CALLS;
-        }
         if (CallsManager.getInstance().isAddCallCapable(call)) {
             capabilities |= CallCapabilities.ADD_CALL;
         }
->>>>>>> 10838c23
         CallState state = call.getState();
         if (state == CallState.ABORTED) {
             state = CallState.DISCONNECTED;
